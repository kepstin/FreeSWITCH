--- conflicted
+++ resolved
@@ -280,22 +280,10 @@
 		} else if (!strcasecmp(var, "outbound-bearer_cap")) {
 			ftdm_set_bearer_capability(val, (uint8_t*)&span->default_caller_data.bearer_capability);
 		} else if (!strcasecmp(var, "outbound-bearer_layer1")) {
-<<<<<<< HEAD
-			ftdm_span_set_bearer_layer1(val, &span->default_caller_data.bearer_layer1);
+			ftdm_set_bearer_layer1(val, &span->default_caller_data.bearer_layer1);
 		} else if (!strcasecmp(var, "channel-restart-on-link-up")) {
-			if (!strcasecmp(val, "yes")) {
-				signal_data->restart_opt = SNGISDN_OPT_TRUE;
-			} else if (!strcasecmp(val, "no")) {
-				signal_data->restart_opt = SNGISDN_OPT_FALSE;
-			} else {
-				ftdm_log(FTDM_LOG_ERROR, "Invalid value for parameter:%s:%s\n", var, val);
-			}
-			
+			parse_yesno(var, val, &signal_data->restart_opt);
 		} else if (!strcasecmp(var, "local-number")) {			
-=======
-			ftdm_set_bearer_layer1(val, (uint8_t*)&span->default_caller_data.bearer_layer1);
-		} else if (!strcasecmp(var, "local-number")) {
->>>>>>> 302d5bb1
 			if (add_local_number(val, span) != FTDM_SUCCESS) {
 				return FTDM_FAIL;
 			}
