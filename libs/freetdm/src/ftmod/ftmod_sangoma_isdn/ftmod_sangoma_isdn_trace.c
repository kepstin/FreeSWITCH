/*
 * Copyright (c) 2010, Sangoma Technologies
 * David Yat Sin <davidy@sangoma.com>
 * All rights reserved.
 *
 * Redistribution and use in source and binary forms, with or without
 * modification, are permitted provided that the following conditions
 * are met:
 *
 * * Redistributions of source code must retain the above copyright
 * notice, this list of conditions and the following disclaimer.
 *
 * * Redistributions in binary form must reproduce the above copyright
 * notice, this list of conditions and the following disclaimer in the
 * documentation and/or other materials provided with the distribution.
 *
 * * Neither the name of the original author; nor the names of any contributors
 * may be used to endorse or promote products derived from this software
 * without specific prior written permission.
 *
 *
 * THIS SOFTWARE IS PROVIDED BY THE COPYRIGHT HOLDERS AND CONTRIBUTORS
 * "AS IS" AND ANY EXPRESS OR IMPLIED WARRANTIES, INCLUDING, BUT NOT
 * LIMITED TO, THE IMPLIED WARRANTIES OF MERCHANTABILITY AND FITNESS FOR
 * A PARTICULAR PURPOSE ARE DISCLAIMED.  IN NO EVENT SHALL THE COPYRIGHT OWNER
 * OR CONTRIBUTORS BE LIABLE FOR ANY DIRECT, INDIRECT, INCIDENTAL, SPECIAL,
 * EXEMPLARY, OR CONSEQUENTIAL DAMAGES (INCLUDING, BUT NOT LIMITED TO,
 * PROCUREMENT OF SUBSTITUTE GOODS OR SERVICES; LOSS OF USE, DATA, OR
 * PROFITS; OR BUSINESS INTERRUPTION) HOWEVER CAUSED AND ON ANY THEORY OF
 * LIABILITY, WHETHER IN CONTRACT, STRICT LIABILITY, OR TORT (INCLUDING
 * NEGLIGENCE OR OTHERWISE) ARISING IN ANY WAY OUT OF THE USE OF THIS
 * SOFTWARE, EVEN IF ADVISED OF THE POSSIBILITY OF SUCH DAMAGE.
 */

#include "ftmod_sangoma_isdn.h"
#include "ftmod_sangoma_isdn_trace.h"

#define OCTET(x) (ieData[x-1] & 0xFF)
#define MAX_DECODE_STR_LEN 2000

typedef struct sngisdn_trace_info
{
	uint8_t call_ref_flag;
	uint16_t call_ref;
	uint8_t msgtype;
	uint8_t bchan_no;
	ftdm_trace_dir_t dir;
} sngisdn_frame_info_t;

void print_hex_dump(char* str, uint32_t *str_len, uint8_t* data, uint32_t index_start, uint32_t index_end);
uint32_t sngisdn_decode_ie(char *str, uint32_t *str_len, uint8_t current_codeset, uint8_t *data, uint16_t index_start);
static ftdm_status_t sngisdn_map_call(sngisdn_span_data_t *signal_data, sngisdn_frame_info_t frame_info, ftdm_channel_t **found);
static ftdm_status_t sngisdn_get_frame_info(uint8_t *data, uint32_t data_len, ftdm_trace_dir_t dir, sngisdn_frame_info_t *frame_info);

uint8_t get_bits(uint8_t octet, uint8_t bitLo, uint8_t bitHi);
char* get_code_2_str(int code, struct code2str *pCodeTable);
void sngisdn_decode_q921(char* str, uint8_t* data, uint32_t data_len);
void sngisdn_decode_q931(char* str, uint8_t* data, uint32_t data_len);


char* get_code_2_str(int code, struct code2str *pCodeTable)
{
	struct code2str* pCode2txt;
	pCode2txt = pCodeTable;	
	while(pCode2txt) {
		if(pCode2txt->code >= 0) {
			if (pCode2txt->code == code) {
				return pCode2txt->text;
			}
			pCode2txt++;
		} else {
			/* This is the default value from the table */
			return pCode2txt->text;
		}
	}
	return (char*)"unknown";
}


uint8_t get_bits(uint8_t octet, uint8_t bitLo, uint8_t bitHi)
{
	if (!bitLo || !bitHi) {
		return 0;
	}
	if (bitLo > bitHi) {
		return 0;
	}

	bitLo--;
	bitHi--;

	switch(bitHi - bitLo) {
		case 0:
			return (octet >> bitLo) & 0x01;
		case 1:
			return (octet >> bitLo) & 0x03;
		case 2:
			return (octet >> bitLo) & 0x07;
		case 3:
			return (octet >> bitLo) & 0x0F;
		case 4:
			return (octet >> bitLo) & 0x1F;
		case 5:
			return (octet >> bitLo) & 0x3F;
		case 6:
			return (octet >> bitLo) & 0x7F;
		case 7:
			return (octet >> bitLo) & 0xFF;
	}
	return 0;
}

void sngisdn_trace_interpreted_q921(sngisdn_span_data_t *signal_data, ftdm_trace_dir_t dir, uint8_t *data, uint32_t data_len)
{
	char *data_str = ftdm_calloc(1,200); /* TODO Find a proper size */
 	sngisdn_decode_q921(data_str, data, data_len);
	ftdm_log(FTDM_LOG_INFO, "[SNGISDN Q921] s%d FRAME %s:%s\n", signal_data->ftdm_span->name, ftdm_trace_dir2str(dir), data_str);
	ftdm_safe_free(data_str);
}

void sngisdn_trace_raw_q921(sngisdn_span_data_t *signal_data, ftdm_trace_dir_t dir, uint8_t *data, uint32_t data_len)
{
	uint8_t 			*raw_data;
	ftdm_sigmsg_t		sigev;
	
	memset(&sigev, 0, sizeof(sigev));

	sigev.span_id = signal_data->ftdm_span->span_id;
	sigev.chan_id = signal_data->dchan->chan_id;
	sigev.channel = signal_data->dchan;
	sigev.event_id = FTDM_SIGEVENT_TRACE_RAW;
	
	sigev.ev_data.trace.dir = dir;
	sigev.ev_data.trace.type = FTDM_TRACE_TYPE_Q921;
	
	raw_data = ftdm_malloc(data_len);
	ftdm_assert(raw_data, "Failed to malloc");
	
	memcpy(raw_data, data, data_len);
	sigev.raw.data = raw_data;
	sigev.raw.len = data_len;
	ftdm_span_send_signal(signal_data->ftdm_span, &sigev);
}

void sngisdn_decode_q921(char* str, uint8_t* data, uint32_t data_len)
{
	int str_len;
	uint32_t i;
	uint8_t sapi, cr, ea, tei, ns, nr, pf, p, cmd;
	uint8_t frame_format = 0;

	str_len = 0;

	if(data_len >= 2) {
		switch ((int)data[2] & 0x03) {
			case 0: case 2:
				frame_format = I_FRAME;
				break;
			case 1: 
				frame_format = S_FRAME;
				break;
			case 3:
				frame_format = U_FRAME;
				break;
		}
	}

	str_len+= sprintf(&str[str_len], "  format: %s\n",
										get_code_2_str(frame_format, dcodQ921FrameFormatTable));
										
	for(i=0; i < data_len; i++) {
		switch(i) {
			case 0: // Octet 2
				sapi = (uint8_t)((data[i]>>2) & 0x3F);
				cr = (uint8_t)((data[i]>>1) & 0x1);
				ea = (uint8_t)(data[i] & 0x1);
				str_len+= sprintf(&str[str_len], "  sapi: %03d  c/r: %01d  ea: %01d\n", sapi, cr, ea);
				break;
			case 1:
				tei = (uint8_t)((data[i]>>1) & 0x7F);
				ea = (uint8_t)(data[i] & 0x1);
				str_len+= sprintf(&str[str_len], "   tei: %03d          ea: %01d\n", tei, ea);
				break;
			case 2:
				switch(frame_format) {
					case I_FRAME:
						ns = (uint8_t)((data[i]>>1) & 0x7F);
						nr = (uint8_t)((data[i+1]>>1) & 0x7F);
						p = (uint8_t)(data[i+1] & 0x01);
						str_len+= sprintf(&str[str_len], "  n(s): %03d\n  n(r): %03d  p: %01d\n", ns, nr, p);
						break;
					case S_FRAME:
						nr = (uint8_t)((data[i+1]>>1) & 0x7F);
						pf = (uint8_t)(data[i+1] & 0x01);
						str_len+= sprintf(&str[str_len], "  n(r): %03d  p/f: %01d\n", nr, pf);

						cmd = (uint8_t)((data[i]>>2) & 0x03);
						str_len+= sprintf(&str[str_len], "   cmd: %s\n", get_code_2_str(cmd, dcodQ921SupervisoryCmdTable));
						
						break;
					case U_FRAME:
						pf = (uint8_t)((data[i]>>4) & 0x01);
						str_len+= sprintf(&str[str_len], "   p/f: %01d\n", pf);

						cmd = (uint8_t)((data[i]>>2) & 0x03);
						cmd |= (uint8_t)((data[i]>>5) & 0x07);
						
						str_len+= sprintf(&str[str_len], "   cmd: %s\n", get_code_2_str(cmd, dcodQ921UnnumberedCmdTable));
						break;
				}
				break;
		}
	}
	return;
}


void sngisdn_trace_interpreted_q931(sngisdn_span_data_t *signal_data, ftdm_trace_dir_t dir, uint8_t *data, uint32_t data_len)
{
	char *data_str = ftdm_calloc(1,MAX_DECODE_STR_LEN); /* TODO Find a proper size */
	sngisdn_decode_q931(data_str, data, data_len);
	ftdm_log(FTDM_LOG_INFO, "[SNGISDN Q931] %s FRAME %s:%s\n", signal_data->ftdm_span->name, ftdm_trace_dir2str(dir), data_str);
	ftdm_safe_free(data_str);
}

void sngisdn_trace_raw_q931(sngisdn_span_data_t *signal_data, ftdm_trace_dir_t dir, uint8_t *data, uint32_t data_len)
{
	uint8_t 			*raw_data;
	ftdm_sigmsg_t		sigev;
	ftdm_channel_t *ftdmchan = NULL;
	sngisdn_frame_info_t  frame_info;

	memset(&sigev, 0, sizeof(sigev));

	/* Note: Mapped raw trace assume only exclusive b-channel selection is used. i.e the b-channel selected on outgoing SETUP is always used for the call */
	
	if (sngisdn_get_frame_info(data, data_len, dir, &frame_info) == FTDM_SUCCESS) {
		if (sngisdn_map_call(signal_data, frame_info, &ftdmchan) == FTDM_SUCCESS) {
			sigev.call_id = ftdmchan->caller_data.call_id;
			sigev.span_id = ftdmchan->physical_span_id;
			sigev.chan_id = ftdmchan->physical_chan_id;
			sigev.channel = ftdmchan;
		} else {
			/* We could not map the channel, but at least set the span */
			if (signal_data->ftdm_span->channels[1]) {
				sigev.span_id = signal_data->ftdm_span->channels[1]->physical_span_id;
			}
		}
		sigev.event_id = FTDM_SIGEVENT_TRACE_RAW;

		sigev.ev_data.trace.dir = dir;
		sigev.ev_data.trace.type = FTDM_TRACE_TYPE_Q931;

		raw_data = ftdm_malloc(data_len);
		ftdm_assert(raw_data, "Failed to malloc");

		memcpy(raw_data, data, data_len);
		sigev.raw.data = raw_data;
		sigev.raw.len = data_len;
		ftdm_span_send_signal(signal_data->ftdm_span, &sigev);
	}
}

void sngisdn_decode_q931(char* str, uint8_t* data, uint32_t data_len)
{
	uint32_t str_len;
	uint8_t	 prot_disc, callRefFlag;
	uint16_t lenCallRef, c, i;
	uint8_t current_codeset = 0;

	str_len = 0;

	/* Decode Protocol Discrimator */
	prot_disc = (uint8_t)data[0];
	str_len += sprintf(&str[str_len], "  Prot Disc:%s (0x%02x)\n", get_code_2_str(prot_disc, dcodQ931ProtDiscTable), prot_disc);
	
	/* Decode Call Reference */
	lenCallRef = (uint8_t) (data[1] & 0x0F);

	str_len += sprintf(&str[str_len], "  Call Ref:");
	c=2;
	callRefFlag = get_bits(data[c], 8,8);
	for(i=0; i<(2*lenCallRef);i++) {
		if(i==0) {
			str_len += sprintf(&str[str_len], "%s%s",
						get_code_2_str((uint8_t)(data[c] & 0x70), dcodQ931CallRefHiTable),
						get_code_2_str((uint8_t)(data[c] & 0x0F), dcodQ931CallRefLoTable));
		} else {
			str_len += sprintf(&str[str_len], "%s%s",
						get_code_2_str((uint8_t)(data[c] & 0xF0), dcodQ931CallRefHiTable),
						get_code_2_str((uint8_t)(data[c] & 0x0F), dcodQ931CallRefLoTable));
		}

		i=i+1;
		c=c+1;
	}
	str_len += sprintf(&str[str_len], " (%s side)\n", callRefFlag?"Destination":"Originating");

	/* Decode message type */
	str_len+= sprintf(&str[str_len], "  Type:%s (0x%x)\n", get_code_2_str((int)(data[2+lenCallRef] & 0xFF), dcodQ931MsgTypeTable), (int)(data[2+lenCallRef] & 0xFF));

	/* go through rest of data and look for important info */
	for(i=3+lenCallRef; i < data_len; i++) {
		switch (data[i] & 0xF8) {
			case Q931_LOCKING_SHIFT:
				current_codeset = (data[i] & 0x7);
				str_len+= sprintf(&str[str_len], "Codeset shift to %d (locking)\n", current_codeset);
				continue;
			case Q931_NON_LOCKING_SHIFT:
				current_codeset = (data[i] & 0x7);
				str_len+= sprintf(&str[str_len], "Codeset shift to %d (non-locking)\n", current_codeset);
				continue;
		}
		i+= sngisdn_decode_ie(str, &str_len, current_codeset, data, i);
	}
	print_hex_dump(str, &str_len, (uint8_t*) data, 0, data_len);
	return;
}

uint32_t sngisdn_decode_ie(char *str, uint32_t *str_len, uint8_t current_codeset, uint8_t *data, uint16_t index_start)
{
	unsigned char* ieData;
	uint8_t ieId;
	uint32_t len = 0;
	int index_end;

	ieData = (unsigned char*) &data[index_start];

	ieId = OCTET(1);
	len = OCTET(2);	
	index_end = index_start+len+1;

	*str_len += sprintf(&str[*str_len], "  %s:", get_code_2_str(data[index_start], dcodQ931IEIDTable));
	switch(ieId) {
		case PROT_Q931_IE_BEARER_CAP:
			{
				uint8_t codingStandard, infTransferCap, transferMode, infTransferRate, usrL1Prot;
				
				codingStandard = get_bits(OCTET(3),6,7);
				infTransferCap = get_bits(OCTET(3),1,5);
				transferMode = get_bits(OCTET(4),6,7);
				infTransferRate = get_bits(OCTET(4),1,5);
				usrL1Prot = get_bits(OCTET(5),1,5);
				
				*str_len+= sprintf(&str[*str_len], "Coding:%s(%d) TransferCap:%s(%d) TransferRate:%s(%d) L1Prot:%s(%d)\n",
															get_code_2_str(codingStandard, dcodQ931BcCodingStandardTable), codingStandard,
															get_code_2_str(infTransferCap, dcodQ931BcInfTransferCapTable), infTransferCap,
															get_code_2_str(infTransferRate, dcodQ931BcInfTransferRateTable), infTransferRate,
															get_code_2_str(usrL1Prot, dcodQ931BcusrL1ProtTable), usrL1Prot);
			}
			break;
		case PROT_Q931_IE_CAUSE:
			{
				uint8_t codingStandard, location, cause,diagOct = 5;
				codingStandard = get_bits(OCTET(3),6,7);
				location = get_bits(OCTET(3),1,4);
				
				cause = get_bits(OCTET(4),1,7);

				*str_len+= sprintf(&str[*str_len], "coding:%s(%d) location:%s(%d) val:%s(%d)\n",
											get_code_2_str(codingStandard, dcodQ931BcCodingStandardTable), codingStandard,
											get_code_2_str(location,dcodQ931IelocationTable), location,
											get_code_2_str(cause, dcodQ931CauseCodeTable),
											cause);
				switch(cause) {
					case PROT_Q931_RELEASE_CAUSE_IE_NOT_EXIST:
						while(diagOct++ < len) {
							*str_len+= sprintf(&str[*str_len], "  %d:IE %s(0x%02x)\n",
															diagOct,
															get_code_2_str(OCTET(diagOct), dcodQ931IEIDTable),
															OCTET(diagOct));
						}
						break;
					case PROT_Q931_RELEASE_CAUSE_WRONG_CALL_STATE:
						while(diagOct++ < len) {
							*str_len+= sprintf(&str[*str_len], "  %d:Message %s(0x%02x)\n",
															diagOct,
															get_code_2_str(OCTET(diagOct), dcodQ931MsgTypeTable),
															OCTET(diagOct));
						}
						break;
					case PROT_Q931_RECOVERY_ON_TIMER_EXPIRE:
						*str_len+= sprintf(&str[*str_len], "  Timer T\n");
						while(diagOct++ < len) {
							if(OCTET(diagOct) >= ' ' && OCTET(diagOct) < 0x7f) {
								*str_len+= sprintf(&str[*str_len], "%c", OCTET(diagOct));
							} else {
								*str_len+= sprintf(&str[*str_len], ".");
							}
						}
						break;
					default:
						while(diagOct++ < len) {
							*str_len+= sprintf(&str[*str_len], " %d: 0x%02x\n",
																	diagOct,
																	OCTET(diagOct));
						}
						break;
				}
			}		
			break;		
		case PROT_Q931_IE_CHANNEL_ID:
			{
				uint8_t infoChannelSelection=0;
				uint8_t prefExclusive=0;
				uint8_t ifaceIdPresent=0;
				uint8_t ifaceIdentifier = 0; /* octet_3_1 */
				uint8_t chanType=0, numberMap=0, codingStandard=0;
				uint8_t channelNo = 0;
				
				infoChannelSelection = get_bits(OCTET(3),1,2);
				prefExclusive = get_bits(OCTET(3),4,4);
				ifaceIdPresent = get_bits(OCTET(3),7,7);
	
				if (ifaceIdPresent) {
					ifaceIdentifier= get_bits(OCTET(4),1,7);
					chanType = get_bits(OCTET(5),1,4);
					numberMap = get_bits(OCTET(5),5,5);
					codingStandard = get_bits(OCTET(5),6,7);
					channelNo = get_bits(OCTET(6),1,7);
				} else {
					chanType = get_bits(OCTET(4),1,4);
					numberMap = get_bits(OCTET(4),5,5);
					codingStandard = get_bits(OCTET(4),6,7);
					channelNo = get_bits(OCTET(5),1,7);
				}
				
				if (numberMap) {
					*str_len+= sprintf(&str[*str_len], " MAP:%s ", get_code_2_str(infoChannelSelection, dcodQ931InfoChannelSelTable));
				} else {
					*str_len+= sprintf(&str[*str_len], "No:%d ", channelNo);
				}
	
				*str_len+= sprintf(&str[*str_len], "Type:%s(%d) %s ", get_code_2_str(chanType,dcodQ931ChanTypeTable), chanType, (numberMap)? "Map":"");
				*str_len+= sprintf(&str[*str_len], "%s/%s \n",
									(prefExclusive)? "Exclusive":"Preferred", 
									(ifaceIdPresent)? "Explicit":"Implicit");
			}
			break;
		case PROT_Q931_IE_CALLING_PARTY_NUMBER:
			{
				uint8_t plan, type, screening = 0, presentation = 0, callingNumOct, j;
				uint8_t screeningEnabled = 0, presentationEnabled = 0;
				char callingNumDigits[32];
				memset(callingNumDigits, 0, sizeof(callingNumDigits));
				
				plan = get_bits(OCTET(3),1,4);
				type = get_bits(OCTET(3),5,7);

				if(!get_bits(OCTET(3),8,8)) {
					screening = get_bits(OCTET(4),1,2);
					presentation = get_bits(OCTET(4),6,7);
					screeningEnabled = 1;
					presentationEnabled = 1;
					callingNumOct = 4;
				} else {
					callingNumOct = 3;
				}
				if(len >= sizeof(callingNumDigits)) {	
					len = sizeof(callingNumDigits)-1;
				}
				j = 0;
				while(callingNumOct++ <= len+1) {
					callingNumDigits[j++]=ia5[get_bits(OCTET(callingNumOct),1,4)][get_bits(OCTET(callingNumOct),5,8)];
				}
				callingNumDigits[j]='\0';
				*str_len+= sprintf(&str[*str_len], "%s(l:%d) plan:%s(%d) type:%s(%d)",
															 
															callingNumDigits, j,
															get_code_2_str(plan, dcodQ931NumberingPlanTable), plan,
															get_code_2_str(type, dcodQ931TypeofNumberTable), type);
															
				if (presentationEnabled||screeningEnabled) {
					*str_len+= sprintf(&str[*str_len], "scr:%s(%d) pres:%s(%d)\n",
														get_code_2_str(screening, dcodQ931ScreeningTable),	screening,
														get_code_2_str(presentation, dcodQ931PresentationTable), presentation);
				} else {
					*str_len+= sprintf(&str[*str_len], "\n");
				}
			}
			break;
		
		case PROT_Q931_IE_CALLED_PARTY_NUMBER:
			{
				uint8_t plan, type, calledNumOct,j;
				char calledNumDigits[32];
				memset(calledNumDigits, 0, sizeof(calledNumDigits));
				plan = get_bits(OCTET(3),1,4);
				type = get_bits(OCTET(3),5,7);

				if(len >= sizeof(calledNumDigits)) {	
					len = sizeof(calledNumDigits)-1;
				}
				calledNumOct = 3;
				j = 0;
				while(calledNumOct++ <= len+1) {
					calledNumDigits[j++]=ia5[get_bits(OCTET(calledNumOct),1,4)][get_bits(OCTET(calledNumOct),5,8)];
				}
				calledNumDigits[j]='\0';
				*str_len+= sprintf(&str[*str_len], "%s(l:%d) plan:%s(%d) type:%s(%d)\n",
														calledNumDigits, j,
														get_code_2_str(plan, dcodQ931NumberingPlanTable), plan,
														get_code_2_str(type, dcodQ931TypeofNumberTable), type);
			}
			break;
		case PROT_Q931_IE_REDIRECTING_NUMBER: //rdnis
			{
				uint8_t plan, type, screening = 0, presentation = 0, reason = 0, rdnisOct,j;
				uint8_t screeningEnabled = 0, presentationEnabled = 0, reasonEnabled = 0;
				char rdnis_string[32];
				memset(rdnis_string, 0, sizeof(rdnis_string));
				rdnisOct = 5;
				plan = get_bits(OCTET(3),1,4);
				type = get_bits(OCTET(3),5,7);
			
				if(!get_bits(OCTET(3),8,8)) { //Oct 3a exists
					rdnisOct++;
					screening = get_bits(OCTET(4),1,2);
					presentation = get_bits(OCTET(4),6,7);
					screeningEnabled = 1;
					presentationEnabled = 1;
					if (!get_bits(OCTET(4),8,8)) { //Oct 3b exists
						rdnisOct++;
						reason = get_bits(OCTET(5),1,4);
						reasonEnabled = 1;
					}
				} 
	
				if(len >= sizeof(rdnis_string)) {	
					len = sizeof(rdnis_string)-1;
				}
				
				j = 0;
				while(rdnisOct++ <= len+1) {
					rdnis_string[j++]=ia5[get_bits(OCTET(rdnisOct),1,4)][get_bits(OCTET(rdnisOct),5,8)];
				}
	
				rdnis_string[j]='\0';	
				*str_len+= sprintf(&str[*str_len], "%s(l:%d) plan:%s(%d) type:%s(%d)",
															rdnis_string, j,
															get_code_2_str(plan, dcodQ931NumberingPlanTable), plan,
															get_code_2_str(type, dcodQ931TypeofNumberTable), type);
															
				if(presentationEnabled || screeningEnabled) {
					*str_len+= sprintf(&str[*str_len], "scr:%s(%d) pres:%s(%d)",
														get_code_2_str(screening, dcodQ931ScreeningTable),	screening,
														get_code_2_str(presentation, dcodQ931PresentationTable), presentation);
				}
	
				if(reasonEnabled) {
					*str_len+= sprintf(&str[*str_len], "reason:%s(%d)",
														get_code_2_str(reason, dcodQ931ReasonTable), reason);
				}
				*str_len+= sprintf(&str[*str_len], "\n");
			}
			break;
		case PROT_Q931_IE_USER_USER:
			{
				uint8_t protDiscr = 0x00, j, uui_stringOct;
				char uui_string[32];
				memset(uui_string, 0, sizeof(uui_string));
				protDiscr = OCTET(3);
				uui_stringOct = 3;
				if (protDiscr != 0x04) { /* Non-IA5 */
					*str_len+= sprintf(&str[*str_len], "%s (0x%02x)\n",
															get_code_2_str(protDiscr, dcodQ931UuiProtDiscrTable), protDiscr);
				} else {
					j = 0;
					
					if(len >= sizeof(uui_string)) {	
						len = sizeof(uui_string)-1;
					}
					while(uui_stringOct++ <= len+1) {
						uui_string[j++]=ia5[get_bits(OCTET(uui_stringOct),1,4)][get_bits(OCTET(uui_stringOct),5,8)];
					}
					uui_string[j]='\0';	
					*str_len+= sprintf(&str[*str_len], "  %s (0x%02x) <%s>\n",
															get_code_2_str(protDiscr, dcodQ931UuiProtDiscrTable), protDiscr,
															uui_string);
				}
			}
			break;
		case PROT_Q931_IE_DISPLAY:
			{
				uint8_t displayStrOct=2, j;
				char displayStr[82];
				memset(displayStr, 0, sizeof(displayStr));
				
				if(get_bits(OCTET(3),8,8)) {
					displayStrOct++;
				}
				j = 0;	
				if(len >= sizeof(displayStr)) {	
					len = sizeof(displayStr)-1;
				}
				while(displayStrOct++ <= len+1) {
					displayStr[j++]=ia5[get_bits(OCTET(displayStrOct),1,4)][get_bits(OCTET(displayStrOct),5,8)];
				}
				displayStr[j]='\0';
				*str_len+= sprintf(&str[*str_len], "%s(l:%d)\n",
														displayStr, len);
			}
			break;
		case PROT_Q931_IE_RESTART_IND:
			{
				uint8_t indClass;
				indClass = get_bits(OCTET(3),1,3);
				*str_len+= sprintf(&str[*str_len], "class:%s(%d)\n",
													get_code_2_str(indClass,dcodQ931RestartIndClassTable), indClass);
			}
			break;
		case PROT_Q931_IE_PROGRESS_IND:
			{
				uint8_t codingStandard, location, progressDescr;
				codingStandard = get_bits(OCTET(3),6,7);
				location = get_bits(OCTET(3),1,4);
				progressDescr = get_bits(OCTET(4),1,7);
				*str_len+= sprintf(&str[*str_len], "coding:%s(%d) location:%s(%d) descr:%s(%d)\n",
													get_code_2_str(codingStandard,dcodQ931BcCodingStandardTable), codingStandard,
													get_code_2_str(location,dcodQ931IelocationTable), location,
													get_code_2_str(progressDescr,dcodQ931IeprogressDescrTable), progressDescr);
			}
			break;
		case PROT_Q931_IE_KEYPAD_FACILITY:
			{
				uint8_t keypadFacilityStrOct = 3, j;
				char keypadFacilityStr[82];
				memset(keypadFacilityStr, 0, sizeof(keypadFacilityStr));
				
				j = 0;	
				if(len >= sizeof(keypadFacilityStr)) {	
					len = sizeof(keypadFacilityStr)-1;
				}
				while(keypadFacilityStrOct++ < len+1) {
					keypadFacilityStr[j++]=ia5[get_bits(OCTET(keypadFacilityStrOct),1,4)][get_bits(OCTET(keypadFacilityStrOct),5,8)];
				}
				keypadFacilityStr[j]='\0';
				*str_len+= sprintf(&str[*str_len], "  digits:%s(l:%d)\n",
														keypadFacilityStr, len);
			}
			break;
		case PROT_Q931_IE_FACILITY:
			{
				uint8_t protProfile;
				protProfile = get_bits(OCTET(3),1,5);
				*str_len+= sprintf(&str[*str_len], "Prot profile:%s(%d)\n",
													get_code_2_str(protProfile,dcodQ931IeFacilityProtProfileTable), protProfile);
			}
			break;
		case PROT_Q931_IE_GENERIC_DIGITS:
			{
				uint8_t encoding,type;
				int value = 0;

				encoding = get_bits(OCTET(3),6,8);
				type = get_bits(OCTET(3),1,5);

				*str_len+= sprintf(&str[*str_len], "encoding:%s(%d) type:%s(%d) ",
													get_code_2_str(encoding,dcodQ931GenDigitsEncodingTable), encoding,
													get_code_2_str(encoding,dcodQ931GenDigitsTypeTable), type);

				if (len > 1) {
					uint32_t j=0;
					
					while(++j < len) {
						switch(encoding) {
							case 0: /* BCD even */
							case 1: /* BCD odd */
								{
									uint8_t byte = OCTET(j+3);
									value = (get_bits(byte,1,4)*10) + get_bits(byte,5,8) + (value*10);
								}
								break;
							case 2:	/* IA 5 */							
								value = value*10 + OCTET(j+3)-'0';
								*str_len+= sprintf(&str[*str_len], "%c", OCTET(j+3));
								break;
							case 3: 
								/* Don't know how to decode binary encoding yet */
								*str_len+= sprintf(&str[*str_len], "Binary encoded");
								break;
						}
					}
					*str_len+= sprintf(&str[*str_len], " ");
					switch(type) {
						case 4: /* info digits */
							*str_len+= sprintf(&str[*str_len], "ani2:%s(%d)", get_code_2_str(value,dcodQ931LineInfoTable), value);
							break;
						case 5: /* Callid */
							*str_len+= sprintf(&str[*str_len], "Caller ID not implemented\n");
							break;
					}
				}
				*str_len+= sprintf(&str[*str_len], "\n");
				print_hex_dump(str, str_len, (uint8_t*) data, index_start, index_end);
			}
			break;
		case PROT_Q931_IE_SENDING_COMPLETE:
			/* No need to decode sending complete IE, as no additional info is available except that sending is done */
			/* This is a single octet IE */
			*str_len+= sprintf(&str[*str_len], "\n");
			return 0;
			break;
		case PROT_Q931_IE_CALLED_PARTY_SUBADDRESS:
			{
				uint8_t type;
				uint8_t currentOct, j=0;
				char calling_subaddr_string[82];
				memset(calling_subaddr_string, 0, sizeof(calling_subaddr_string));
				type = get_bits(OCTET(3),5,7);
				currentOct = 3;
				while(currentOct++ <= len+1) {
						calling_subaddr_string[j++]=ia5[get_bits(OCTET(currentOct),1,4)][get_bits(OCTET(currentOct),5,8)];
				}
				calling_subaddr_string[j++]='\0';
				*str_len += sprintf(&str[*str_len], "%s (l:%d) type:%s(%d) \n",
														calling_subaddr_string, (j-1), get_code_2_str(type, dcodQ931TypeOfSubaddressTable), type);
			}
			break;
		case PROT_Q931_IE_REDIRECTION_NUMBER:
		case PROT_Q931_IE_NOTIFICATION_IND:
		case PROT_Q931_IE_DATE_TIME:
		case PROT_Q931_IE_INFORMATION_REQUEST:
		case PROT_Q931_IE_SIGNAL:
		case PROT_Q931_IE_SWITCHOOK:
		case PROT_Q931_IE_FEATURE_ACT:
		case PROT_Q931_IE_FEATURE_IND:
		case PROT_Q931_IE_INFORMATION_RATE:
		case PROT_Q931_IE_END_TO_END_TRANSIT_DELAY:
		case PROT_Q931_IE_TRANSIT_DELAY_SELECT_IND:
		case PROT_Q931_IE_PACKET_LAYER_BINARY_PARAMS:
		case PROT_Q931_IE_PACKET_LAYER_WINDOW_SIZE:
		case PROT_Q931_IE_PACKET_LAYER_SIZE:
		case PROT_Q931_IE_TRANSIT_NETWORK_SELECTION:
		case PROT_Q931_IE_LOW_LAYER_COMPAT:
		case PROT_Q931_IE_HIGH_LAYER_COMPAT:
		case PROT_Q931_IE_ESCAPE_FOR_EXTENSION:
		case PROT_Q931_IE_CALL_IDENTITY:
		case PROT_Q931_IE_CALL_STATE:
		case PROT_Q931_IE_SEGMENTED_MESSAGE:
		case PROT_Q931_IE_NETWORK_SPF_FACILITY:
		case PROT_Q931_IE_CALLING_PARTY_SUBADDRESS:
		default:
			{
				*str_len += sprintf(&str[*str_len], "Undecoded");
				print_hex_dump((char*)str, str_len, data, index_start, index_end);
			}
			break;
	}

	return len+1;
}

void print_hex_dump(char* str, uint32_t *str_len, uint8_t* data, uint32_t index_start, uint32_t index_end)
{
	uint32_t k;
	*str_len += sprintf(&str[*str_len], "  [ ");
	for(k=index_start; k <= index_end; k++) {
		if (k && !(k%32)) {
			*str_len += sprintf(&str[*str_len], "\n    ");
		}
		*str_len += sprintf(&str[*str_len], "%02x ", data[k]);
	}
	*str_len += sprintf(&str[*str_len], "]\n");
	return;
}

static ftdm_status_t sngisdn_get_frame_info(uint8_t *data, uint32_t data_len, ftdm_trace_dir_t dir, sngisdn_frame_info_t *target)
{
	uint8_t pos = 0;
	uint8_t flag;
	uint16_t ref = 0;
	uint8_t ref_len = 0;
	uint8_t bchan_no = 0;
	uint8_t msgtype;

	/* First octet is protocol discriminator */
	pos++;
	/* Second octet contains length of call reference */
	ref_len = data[pos++] & 0x0F;

	/* third octet is call reference */
	flag = (data[pos] & 0x80) >> 7;
	if (ref_len == 2) {
		ref = (data[pos++] & 0x7F) << 8;
		ref |= (data[pos++] & 0xFF) ;
	} else {
		ref = (data[pos++] & 0x7F);
	}

	/* Next octet is the message type */
	msgtype = data[pos++] & 0x7F;
	
	/*
		ftdm_log(FTDM_LOG_DEBUG, "Raw frame:call_ref:0x%04x flag:%d msgtype:%d\n", ref, flag, msgtype);
	*/
	if (!ref) {
		/* This is not a call specific message (RESTART for example and we do not care about it) */
		return FTDM_FAIL;
	}

	/* Look for the b-channel */
	if (msgtype == PROT_Q931_MSGTYPE_SETUP) {
		/* Try to find the b-channel no*/

		for(; pos < data_len; pos++) {
			uint8_t ie_id = data[pos];
			uint8_t ie_len = data[pos+1];

			switch(ie_id) {
				case PROT_Q931_IE_SENDING_COMPLETE:
					/* Single octet ie's do not have a length */
					ie_len = 0;
					break;
				case PROT_Q931_IE_CHANNEL_ID:
					{
						/* Try to obtain the b-channel */
						uint8_t ie_pos = pos+2;					
						//ifaceIdPresent = get_bits(OCTET(3),7,7);
						if (data[ie_pos] & 0x20) {
							/* Interface type is Primary Rate */
							ie_pos+=2;
							bchan_no = data[ie_pos] & 0x7F;
						} else {
							/* Interface type is Basic Interface */
							/* Get the channel number from info channel selection */
							bchan_no = data[ie_pos] & 0x03;
						}
						ftdm_log(FTDM_LOG_DEBUG, "Found b-channel:%d\n", bchan_no);
						goto parse_ies_done;
					}
					break;
				default:
					pos = pos+ie_len+1;
			}
			//ftdm_log(FTDM_LOG_DEBUG, "Decoded IE:%s\n", get_code_2_str(ie_id, dcodQ931IEIDTable));
		}
		if (!bchan_no) {
			uint32_t tmp_len = 0;
			char tmp[1000];
			print_hex_dump(tmp, &tmp_len, data, 0, data_len);			
<<<<<<< HEAD
			ftdm_log(FTDM_LOG_WARNING, "Failed to determine b-channel on SETUP message\n%s\n", tmp);
=======
			ftdm_log(FTDM_LOG_DEBUG, "Failed to determine b-channel on SETUP message\n%s\n", tmp);
>>>>>>> d1b3c595
		}
	}

parse_ies_done:

	target->call_ref = ref;
	target->call_ref_flag = flag;
	target->msgtype = msgtype;
	target->bchan_no = bchan_no;
	target->dir = dir;

	return FTDM_SUCCESS;
}

static ftdm_status_t sngisdn_map_call(sngisdn_span_data_t *signal_data, sngisdn_frame_info_t frame_info, ftdm_channel_t **found)
{
	sngisdn_chan_data_t *sngisdn_info;
	ftdm_channel_t *ftdmchan = NULL;
	ftdm_iterator_t *chaniter = NULL;
	ftdm_iterator_t *curr = NULL;
	ftdm_status_t status = FTDM_FAIL;
	uint8_t outbound_call = 0;
	
	if ((!frame_info.call_ref_flag && frame_info.dir == FTDM_TRACE_DIR_OUTGOING) ||
		(frame_info.call_ref_flag && frame_info.dir == FTDM_TRACE_DIR_INCOMING)) {

		/* If this is an outgoing frame and this frame was sent by the originating side
			of the call (frame_info.call_ref_flag == 0), then this is an outbound call */
		outbound_call = 1;
	} else {
		outbound_call = 0;
	}

	switch (frame_info.msgtype) {
		case PROT_Q931_MSGTYPE_SETUP:
			/* We initiated this outgoing call try to match the call reference with our internal call-id*/
			if (!frame_info.bchan_no) {
				/* We were not able to determine the bchannel on this call, so we will not be able to match it anyway */
				status = FTDM_FAIL;
			}
			
			chaniter = ftdm_span_get_chan_iterator(signal_data->ftdm_span, NULL);
			for (curr = chaniter; curr; curr = ftdm_iterator_next(curr)) {
				ftdmchan = (ftdm_channel_t*)(ftdm_iterator_current(curr));
				ftdm_channel_lock(ftdmchan);
				
				if (outbound_call) {
					sngisdn_info = (sngisdn_chan_data_t*)ftdmchan->call_data;
					if (sngisdn_info && ftdm_test_flag(ftdmchan, FTDM_CHANNEL_OUTBOUND)) {
						if (ftdmchan->caller_data.call_id && ftdmchan->physical_chan_id == frame_info.bchan_no) {

							sngisdn_info->call_ref = frame_info.call_ref;
							*found = ftdmchan;
							status = FTDM_SUCCESS;
						}
					}
				} else {
					if (ftdmchan->physical_chan_id == frame_info.bchan_no) {
						*found = ftdmchan;
						status = FTDM_SUCCESS;
					}
				}
				ftdm_channel_unlock(ftdmchan);
			}
			ftdm_iterator_free(chaniter);
			break;
		case PROT_Q931_MSGTYPE_ALERTING:
		case PROT_Q931_MSGTYPE_PROCEEDING:
		case PROT_Q931_MSGTYPE_PROGRESS:
		case PROT_Q931_MSGTYPE_CONNECT:
		case PROT_Q931_MSGTYPE_SETUP_ACK:
		case PROT_Q931_MSGTYPE_CONNECT_ACK:
		case PROT_Q931_MSGTYPE_USER_INFO:
		case PROT_Q931_MSGTYPE_DISCONNECT:
		case PROT_Q931_MSGTYPE_RELEASE:
		case PROT_Q931_MSGTYPE_RELEASE_ACK:
		case PROT_Q931_MSGTYPE_RELEASE_COMPLETE:
		case PROT_Q931_MSGTYPE_FACILITY:
		case PROT_Q931_MSGTYPE_NOTIFY:
		case PROT_Q931_MSGTYPE_STATUS_ENQUIRY:
		case PROT_Q931_MSGTYPE_INFORMATION:
		case PROT_Q931_MSGTYPE_STATUS:
			/* Look for an outbound call on that span and and try to match the call-id */
			chaniter = ftdm_span_get_chan_iterator(signal_data->ftdm_span, NULL);
			for (curr = chaniter; curr; curr = ftdm_iterator_next(curr)) {
				ftdmchan = (ftdm_channel_t*)(ftdm_iterator_current(curr));
				ftdm_channel_lock(ftdmchan);
				sngisdn_info = (sngisdn_chan_data_t*)ftdmchan->call_data;
				if (outbound_call) {
					if (sngisdn_info && ftdm_test_flag(ftdmchan, FTDM_CHANNEL_OUTBOUND)) {
						if (sngisdn_info->call_ref == frame_info.call_ref) {

							*found = ftdmchan;
							status = FTDM_SUCCESS;
						}
					}
				} else {
					if (sngisdn_info && !ftdm_test_flag(ftdmchan, FTDM_CHANNEL_OUTBOUND)) {
						if (sngisdn_info->call_ref && sngisdn_info->call_ref == frame_info.call_ref) {

							*found = ftdmchan;
							status = FTDM_SUCCESS;
						}
					}
				}
				ftdm_channel_unlock(ftdmchan);
			}
			ftdm_iterator_free(chaniter);
			break;
		default:
			/* This frame is not call specific, ignore */
			break;
	}
	if (status == FTDM_SUCCESS) {
		ftdm_log_chan(ftdmchan, FTDM_LOG_DEBUG, "Mapped %s with Call Ref:%04x to call-id:%d\n", get_code_2_str(frame_info.msgtype, dcodQ931MsgTypeTable), frame_info.call_ref, (*found)->caller_data.call_id);
	} else {
		/* We could not map this frame to a call-id */
		ftdm_log(FTDM_LOG_DEBUG, "Failed to map %s with Call Ref:%04x to local call\n",
				 get_code_2_str(frame_info.msgtype, dcodQ931MsgTypeTable), frame_info.call_ref);
	}

	return status;
}


<|MERGE_RESOLUTION|>--- conflicted
+++ resolved
@@ -839,11 +839,7 @@
 			uint32_t tmp_len = 0;
 			char tmp[1000];
 			print_hex_dump(tmp, &tmp_len, data, 0, data_len);			
-<<<<<<< HEAD
-			ftdm_log(FTDM_LOG_WARNING, "Failed to determine b-channel on SETUP message\n%s\n", tmp);
-=======
 			ftdm_log(FTDM_LOG_DEBUG, "Failed to determine b-channel on SETUP message\n%s\n", tmp);
->>>>>>> d1b3c595
 		}
 	}
 
