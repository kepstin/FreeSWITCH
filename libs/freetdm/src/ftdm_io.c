--- conflicted
+++ resolved
@@ -2388,13 +2388,9 @@
 	return FTDM_SUCCESS;
 }
 
-<<<<<<< HEAD
-static ftdm_status_t _ftdm_channel_call_place_nl(const char *file, const char *func, int line, ftdm_channel_t *ftdmchan, ftdm_usrmsg_t *usrmsg)
-=======
 /* this function MUST be called with the channel lock held with lock recursivity of 1 exactly, 
  * and the caller must be aware we might unlock the channel for a brief period of time and then lock it again */
-static ftdm_status_t _ftdm_channel_call_place_nl(const char *file, const char *func, int line, ftdm_channel_t *ftdmchan)
->>>>>>> 327def8c
+static ftdm_status_t _ftdm_channel_call_place_nl(const char *file, const char *func, int line, ftdm_channel_t *ftdmchan, ftdm_usrmsg_t *usrmsg)
 {
 	ftdm_status_t status = FTDM_FAIL;
 	
@@ -2436,19 +2432,13 @@
 
 	ftdm_set_flag(ftdmchan, FTDM_CHANNEL_CALL_STARTED);
 	ftdm_call_set_call_id(ftdmchan, &ftdmchan->caller_data);
-<<<<<<< HEAD
-	if (!ftdm_test_flag(ftdmchan, FTDM_CHANNEL_NONBLOCK)) {
-		ftdm_channel_set_state(file, func, line, ftdmchan, FTDM_CHANNEL_STATE_DIALING, 1, usrmsg);
-	} else {
-		ftdm_channel_set_state(file, func, line, ftdmchan, FTDM_CHANNEL_STATE_DIALING, 0, usrmsg);
-=======
 
 	/* if the signaling stack left the channel in state down on success, is expecting us to move to DIALING */
 	if (ftdmchan->state == FTDM_CHANNEL_STATE_DOWN) {
 		if (!ftdm_test_flag(ftdmchan, FTDM_CHANNEL_NONBLOCK)) {
-			ftdm_channel_set_state(file, func, line, ftdmchan, FTDM_CHANNEL_STATE_DIALING, 1);	
+			ftdm_channel_set_state(file, func, line, ftdmchan, FTDM_CHANNEL_STATE_DIALING, 1, usrmsg);	
 		} else {
-			ftdm_channel_set_state(file, func, line, ftdmchan, FTDM_CHANNEL_STATE_DIALING, 0);	
+			ftdm_channel_set_state(file, func, line, ftdmchan, FTDM_CHANNEL_STATE_DIALING, 0, usrmsg);	
 		}
 	} else if (ftdm_test_flag(ftdmchan, FTDM_CHANNEL_STATE_CHANGE) &&
 		   !ftdm_test_flag(ftdmchan, FTDM_CHANNEL_NONBLOCK)) {
@@ -2458,7 +2448,6 @@
 		ftdm_interrupt_wait(ftdmchan->state_completed_interrupt, 500);
 
 		ftdm_channel_lock(ftdmchan);
->>>>>>> 327def8c
 	}
 
 done:
@@ -2475,12 +2464,8 @@
 	ftdm_status_t status;
 	ftdm_channel_lock(ftdmchan);
 
-<<<<<<< HEAD
+	/* be aware that _ftdm_channl_call_place_nl can unlock/lock the channel quickly if working in blocking mode  */
 	status = _ftdm_channel_call_place_nl(file, func, line, ftdmchan, usrmsg);
-=======
-	/* be aware that _ftdm_channl_call_place_nl can unlock/lock the channel quickly if working in blocking mode  */
-	status = _ftdm_channel_call_place_nl(file, func, line, ftdmchan);
->>>>>>> 327def8c
 
 	ftdm_channel_unlock(ftdmchan);
 	return status;
@@ -2523,12 +2508,8 @@
 
 	ftdm_channel_set_caller_data(fchan, caller_data);
 
-<<<<<<< HEAD
+	/* be aware that _ftdm_channl_call_place_nl can unlock/lock the channel quickly if working in blocking mode  */
 	status = _ftdm_channel_call_place_nl(file, func, line, fchan, usrmsg);
-=======
-	/* be aware that _ftdm_channl_call_place_nl can unlock/lock the channel quickly if working in blocking mode  */
-	status = _ftdm_channel_call_place_nl(file, func, line, fchan);
->>>>>>> 327def8c
 	if (status != FTDM_SUCCESS) {
 		_ftdm_channel_call_hangup_nl(file, func, line, fchan, usrmsg);
 		goto done;
