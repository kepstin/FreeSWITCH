--- conflicted
+++ resolved
@@ -40,25 +40,8 @@
 FTDM_ENUM_NAMES(CHANNEL_STATE_STATUS_NAMES, CHANNEL_STATE_STATUS_STRINGS)
 FTDM_STR2ENUM(ftdm_str2ftdm_state_status, ftdm_state_status2str, ftdm_state_status_t, CHANNEL_STATE_STATUS_NAMES, FTDM_STATE_STATUS_INVALID)
 
-<<<<<<< HEAD
-=======
 static ftdm_status_t ftdm_core_set_state(const char *file, const char *func, int line, ftdm_channel_t *ftdmchan, ftdm_channel_state_t state, int waitrq);
 
-/* This function is only needed for boost and we should get rid of it at the next refactoring */
-FT_DECLARE(ftdm_status_t) ftdm_channel_init(ftdm_channel_t *fchan)
-{
-	ftdm_channel_lock(fchan);
-
-	if (fchan->init_state != FTDM_CHANNEL_STATE_DOWN) {
-		ftdm_core_set_state(__FILE__, __FUNCTION__, __LINE__, fchan, fchan->init_state, 1);
-		fchan->init_state = FTDM_CHANNEL_STATE_DOWN;
-	}
-
-	ftdm_channel_unlock(fchan);
-	return FTDM_SUCCESS;
-}
-
->>>>>>> 933cabb5
 FT_DECLARE(ftdm_status_t) _ftdm_channel_complete_state(const char *file, const char *func, int line, ftdm_channel_t *fchan)
 {
 	uint8_t hindex = 0;
