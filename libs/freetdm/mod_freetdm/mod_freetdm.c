--- conflicted
+++ resolved
@@ -87,13 +87,9 @@
 	analog_option_t analog_options;
 	switch_hash_t *ss7_configs;
 	int sip_headers;
-<<<<<<< HEAD
-	int crash_on_assert;
-=======
 	uint8_t crash_on_assert;
 	uint8_t fail_on_error;
 	uint8_t config_error;
->>>>>>> 86072ad4
 } globals;
 
 /* private data attached to each fs session */
