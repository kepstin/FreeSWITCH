/* 
 * FreeSWITCH Modular Media Switching Software Library / Soft-Switch Application
 * Copyright (C) 2005-2012, Anthony Minessale II <anthm@freeswitch.org>
 *
 * Version: MPL 1.1
 *
 * The contents of this file are subject to the Mozilla Public License Version
 * 1.1 (the "License"); you may not use this file except in compliance with
 * the License. You may obtain a copy of the License at
 * http://www.mozilla.org/MPL/
 *
 * Software distributed under the License is distributed on an "AS IS" basis,
 * WITHOUT WARRANTY OF ANY KIND, either express or implied. See the License
 * for the specific language governing rights and limitations under the
 * License.
 *
 * The Original Code is FreeSWITCH Modular Media Switching Software Library / Soft-Switch Application
 *
 * The Initial Developer of the Original Code is
 * Anthony Minessale II <anthm@freeswitch.org>
 * Portions created by the Initial Developer are Copyright (C)
 * the Initial Developer. All Rights Reserved.
 *
 * Contributor(s):
 * 
 * William King <william.king@quentustech.com>
 *
 * mod_xml_radius.c -- Radius authentication and authorization
 *
 */
#include <switch.h>
#include <freeradius-client.h>

static struct {
	switch_memory_pool_t *pool;
	switch_xml_t auth_invite_configs;
	switch_xml_t auth_reg_configs;
	switch_xml_t auth_app_configs;
	switch_xml_t acct_start_configs;
	switch_xml_t acct_end_configs;
	/* xml read write lock */
} globals = {0};

SWITCH_MODULE_LOAD_FUNCTION(mod_xml_radius_load);
SWITCH_MODULE_SHUTDOWN_FUNCTION(mod_xml_radius_shutdown);
SWITCH_MODULE_DEFINITION(mod_xml_radius, mod_xml_radius_load, mod_xml_radius_shutdown, NULL);

static int GLOBAL_DEBUG = 0;

switch_status_t mod_xml_radius_new_handle(rc_handle **new_handle, switch_xml_t xml) {
	switch_xml_t server, param;

	if ( (*new_handle = rc_new()) == NULL ) {
		goto err;
	}

	if ( rc_config_init(*new_handle) == NULL ) {
		goto err;
	}
	
	if (rc_add_config(*new_handle, "auth_order", "radius", "mod_radius_cdr.c", 0) != 0) {
		switch_log_printf(SWITCH_CHANNEL_LOG, SWITCH_LOG_ERROR, "Error adding auth_order\n");		
		goto err;
	}
	
	if ((server = switch_xml_child(xml, "connection")) == NULL ) {
		switch_log_printf(SWITCH_CHANNEL_LOG, SWITCH_LOG_ERROR, "Could not find 'connection' section in config file.\n");		
		goto err;		
	}
	
	for (param = switch_xml_child(server, "param"); param; param = param->next) {
		char *var = (char *) switch_xml_attr_soft(param, "name");
		char *val = (char *) switch_xml_attr_soft(param, "value");
		
		if ( GLOBAL_DEBUG ) {
			switch_log_printf(SWITCH_CHANNEL_LOG, SWITCH_LOG_ERROR, "Attempting to add param '%s' with value '%s' \n", var, val);
		}
		
		if (strncmp(var, "dictionary", 10) == 0) {
			rc_read_dictionary(*new_handle, val);
		} else if (rc_add_config(*new_handle, var, val, "mod_xml_radius", 0) != 0) {
			switch_log_printf(SWITCH_CHANNEL_LOG, SWITCH_LOG_ERROR, "Error adding param '%s' with value '%s' \n", var, val);			
			goto err;
		}
	}

	return SWITCH_STATUS_SUCCESS;

 err:
	if ( *new_handle ) {
		rc_destroy( *new_handle );
		*new_handle = NULL;
	}
	return SWITCH_STATUS_GENERR;
}

switch_status_t do_config() 
{
	char *conf = "xml_radius.conf";
	switch_xml_t xml, cfg, tmp, server, param;
	int serv, timeout, deadtime, retries, dict, seq;

	/* TODO:
	   1. Fix read/write lock on configs
	      a. read new configs
	      b. Create replacement xml and vas objects
		  c. Get the write lock.
		  d. Replace xml and vas objects
		  e. unlock and return.
	   2. Don't manually check for proper configs. Use the function in the client library
	   3. Add api that would reload configs
	 */

	if (!(xml = switch_xml_open_cfg(conf, &cfg, NULL))) {
		switch_log_printf(SWITCH_CHANNEL_LOG, SWITCH_LOG_ERROR, "open of %s failed\n", conf);
		goto err;
	}

	serv = timeout = deadtime = retries = dict = seq = 0;
	if ((tmp = switch_xml_dup(switch_xml_child(cfg, "auth_invite"))) != NULL ) {
		if ( (server = switch_xml_child(tmp, "connection")) != NULL) {
				for (param = switch_xml_child(server, "param"); param; param = param->next) {
					char *var = (char *) switch_xml_attr_soft(param, "name");
					if ( strncmp(var, "authserver", 10) == 0 ) {
						serv = 1;
					} else if ( strncmp(var, "radius_timeout", 14) == 0 ) {
						timeout = 1;
					} else if ( strncmp(var, "radius_deadtime", 15) == 0 ) {
						deadtime = 1;
					} else if ( strncmp(var, "radius_retries", 14) == 0 ) {
						retries = 1;
					} else if ( strncmp(var, "dictionary", 10) == 0 ) {
						dict = 1;
					} else if ( strncmp(var, "seqfile", 7) == 0 ) {
						seq = 1;
					}
				}
				
				if ( serv && timeout && deadtime && retries && dict && seq ) {
					globals.auth_invite_configs = tmp;
				} else {
					switch_log_printf(SWITCH_CHANNEL_LOG, SWITCH_LOG_ERROR, "Missing a require section for radius connections\n");
					goto err;
				}
		} else {
			switch_log_printf(SWITCH_CHANNEL_LOG, SWITCH_LOG_ERROR, "Could not find 'connection' section for auth_invite\n");
			goto err;
		}		
	} else {
		switch_log_printf(SWITCH_CHANNEL_LOG, SWITCH_LOG_INFO, "Could not find 'auth_invite' section in config file.\n");		
	}
	
	serv = timeout = deadtime = retries = dict = seq = 0;
	if ((tmp = switch_xml_dup(switch_xml_child(cfg, "auth_reg"))) != NULL ) {
		if ( (server = switch_xml_child(tmp, "connection")) != NULL) {
				for (param = switch_xml_child(server, "param"); param; param = param->next) {
					char *var = (char *) switch_xml_attr_soft(param, "name");
					if ( strncmp(var, "authserver", 10) == 0 ) {
						serv = 1;
					} else if ( strncmp(var, "radius_timeout", 14) == 0 ) {
						timeout = 1;
					} else if ( strncmp(var, "radius_deadtime", 15) == 0 ) {
						deadtime = 1;
					} else if ( strncmp(var, "radius_retries", 14) == 0 ) {
						retries = 1;
					} else if ( strncmp(var, "dictionary", 10) == 0 ) {
						dict = 1;
					} else if ( strncmp(var, "seqfile", 7) == 0 ) {
						seq = 1;
					}
				}
				
				if ( serv && timeout && deadtime && retries && dict && seq ) {
					globals.auth_reg_configs = tmp;
				} else {
					switch_log_printf(SWITCH_CHANNEL_LOG, SWITCH_LOG_ERROR, "Missing a require section for radius connections\n");
					goto err;
				}
		} else {
			switch_log_printf(SWITCH_CHANNEL_LOG, SWITCH_LOG_ERROR, "Could not find 'connection' section for auth_invite\n");
			goto err;
		}		
	} else {
		switch_log_printf(SWITCH_CHANNEL_LOG, SWITCH_LOG_INFO, "Could not find 'auth_invite' section in config file.\n");		
	}
	
	serv = timeout = deadtime = retries = dict = seq = 0;
	if ((tmp = switch_xml_dup(switch_xml_child(cfg, "auth_app"))) != NULL ) {
		if ( (server = switch_xml_child(tmp, "connection")) != NULL) {
				for (param = switch_xml_child(server, "param"); param; param = param->next) {
					char *var = (char *) switch_xml_attr_soft(param, "name");
					if ( strncmp(var, "authserver", 10) == 0 ) {
						serv = 1;
					} else if ( strncmp(var, "radius_timeout", 14) == 0 ) {
						timeout = 1;
					} else if ( strncmp(var, "radius_deadtime", 15) == 0 ) {
						deadtime = 1;
					} else if ( strncmp(var, "radius_retries", 14) == 0 ) {
						retries = 1;
					} else if ( strncmp(var, "dictionary", 10) == 0 ) {
						dict = 1;
					} else if ( strncmp(var, "seqfile", 7) == 0 ) {
						seq = 1;
					}
				}
				
				if ( serv && timeout && deadtime && retries && dict && seq ) {
					globals.auth_app_configs = tmp;
				} else {
					switch_log_printf(SWITCH_CHANNEL_LOG, SWITCH_LOG_ERROR, "Missing a require section for radius connections\n");
					goto err;
				}
		} else {
			switch_log_printf(SWITCH_CHANNEL_LOG, SWITCH_LOG_ERROR, "Could not find 'connection' section for auth_app\n");
			goto err;
		}		
	} else {
		switch_log_printf(SWITCH_CHANNEL_LOG, SWITCH_LOG_INFO, "Could not find 'auth_app' section in config file.\n");		
	}
	
	serv = timeout = deadtime = retries = dict = seq = 0;
	if (( tmp = switch_xml_dup(switch_xml_child(cfg, "acct_start"))) != NULL ) {
		if ( (server = switch_xml_child(tmp, "connection")) != NULL) {
				for (param = switch_xml_child(server, "param"); param; param = param->next) {
					char *var = (char *) switch_xml_attr_soft(param, "name");
					if ( strncmp(var, "acctserver", 10) == 0 ) {
						serv = 1;
					} else if ( strncmp(var, "radius_timeout", 14) == 0 ) {
						timeout = 1;
					} else if ( strncmp(var, "radius_deadtime", 15) == 0 ) {
						deadtime = 1;
					} else if ( strncmp(var, "radius_retries", 14) == 0 ) {
						retries = 1;
					} else if ( strncmp(var, "dictionary", 10) == 0 ) {
						dict = 1;
					} else if ( strncmp(var, "seqfile", 7) == 0 ) {
						seq = 1;
					}
				}
				
				if ( serv && timeout && deadtime && retries && dict && seq ) {
					globals.acct_start_configs = tmp;
				} else {
					switch_log_printf(SWITCH_CHANNEL_LOG, SWITCH_LOG_ERROR, "Missing a require section for radius connections\n");
					goto err;
				}
		} else {
			switch_log_printf(SWITCH_CHANNEL_LOG, SWITCH_LOG_ERROR, "Could not find 'connection' section for acct_start\n");
			goto err;
		}		
	} else {
		switch_log_printf(SWITCH_CHANNEL_LOG, SWITCH_LOG_INFO, "Could not find 'acct_start' section in config file.\n");		
	}
	
	serv = timeout = deadtime = retries = dict = seq = 0;
	if (( tmp = switch_xml_dup(switch_xml_child(cfg, "acct_end"))) != NULL ) {
		if ( (server = switch_xml_child(tmp, "connection")) != NULL) {
				for (param = switch_xml_child(server, "param"); param; param = param->next) {
					char *var = (char *) switch_xml_attr_soft(param, "name");
					if ( strncmp(var, "acctserver", 10) == 0 ) {
						serv = 1;
					} else if ( strncmp(var, "radius_timeout", 14) == 0 ) {
						timeout = 1;
					} else if ( strncmp(var, "radius_deadtime", 15) == 0 ) {
						deadtime = 1;
					} else if ( strncmp(var, "radius_retries", 14) == 0 ) {
						retries = 1;
					} else if ( strncmp(var, "dictionary", 10) == 0 ) {
						dict = 1;
					} else if ( strncmp(var, "seqfile", 7) == 0 ) {
						seq = 1;
					}
				}
				
				if ( serv && timeout && deadtime && retries && dict && seq ) {
					globals.acct_end_configs = tmp;
				} else {
					switch_log_printf(SWITCH_CHANNEL_LOG, SWITCH_LOG_ERROR, "Missing a require section for radius connections\n");
					goto err;
				}
		} else {
			switch_log_printf(SWITCH_CHANNEL_LOG, SWITCH_LOG_ERROR, "Could not find 'connection' section for acct_end\n");
			goto err;
		}		
	} else {
		switch_log_printf(SWITCH_CHANNEL_LOG, SWITCH_LOG_INFO, "Could not find 'acct_end' section in config file.\n");		
	}
	
	if ( xml ) {
		switch_xml_free(xml);
		xml = NULL;
	}

	return SWITCH_STATUS_SUCCESS;
	
 err:
	switch_log_printf(SWITCH_CHANNEL_LOG, SWITCH_LOG_ERROR, "mod_xml_radius: Configuration error\n");
	if ( xml ) {
		switch_xml_free(xml);
		xml = NULL;
	}
	
	return SWITCH_STATUS_GENERR;
}

switch_status_t mod_xml_radius_add_params(switch_core_session_t *session, switch_event_t *params, rc_handle *handle, VALUE_PAIR **send, switch_xml_t fields) 
{
	switch_xml_t param;
	void *av_value = NULL;
	
	if ( (param = switch_xml_child(fields, "param")) == NULL) {
		switch_log_printf(SWITCH_CHANNEL_LOG, SWITCH_LOG_ERROR, "Failed to locate a param under the fields section\n");
		goto err;		
	}
	
	for (; param; param = param->next) {
		DICT_ATTR *attribute = NULL;
		DICT_VENDOR *vendor = NULL;
		int attr_num = 0, vend_num = 0;
		
		char *var = (char *) switch_xml_attr(param, "name");
		char *vend = (char *) switch_xml_attr(param, "vendor");
		char *variable = (char *) switch_xml_attr(param, "variable");
		char *variable_secondary = (char *) switch_xml_attr(param, "variable_secondary");
		char *val_default = (char *) switch_xml_attr(param, "default");
		char *format = (char *) switch_xml_attr(param, "format");
		char *other_leg = (char *) switch_xml_attr(param, "other_leg");

		attribute = rc_dict_findattr(handle, var);
		
		if ( attribute == NULL ) {
			switch_log_printf(SWITCH_CHANNEL_LOG, SWITCH_LOG_ERROR, "mod_xml_radius: Could not locate attribute '%s' in the configured dictionary\n", var);
			goto err;
		}
		
		if ( GLOBAL_DEBUG ) {
			switch_log_printf(SWITCH_CHANNEL_LOG, SWITCH_LOG_ERROR, "mod_xml_radius: dict attr '%s' value '%d' type '%d'\n", 
							  attribute->name, attribute->value, attribute->type);
		}
		
		attr_num = attribute->value;
		
		if ( vend ) {
			vendor = rc_dict_findvend(handle, vend);
			
			if ( vendor == NULL ) {
				switch_log_printf(SWITCH_CHANNEL_LOG, SWITCH_LOG_ERROR, "mod_xml_radius: Could not locate vendor '%s' in the configured dictionary %p\n", 
								  vend, vend);
				goto err;
			}			

			if ( GLOBAL_DEBUG ) {
				switch_log_printf(SWITCH_CHANNEL_LOG, SWITCH_LOG_ERROR, "mod_xml_radius: dict vend name '%s' vendorpec '%d'\n", 
								  vendor->vendorname, vendor->vendorpec);
			}
			
			vend_num = vendor->vendorpec;
		} 
		
		if ( var ) {
			if ( session ) {
				switch_channel_t *channel = switch_core_session_get_channel(session);
				
				/*  Accounting only */
				if ( strncmp( var, "h323-setup-time", 15) == 0 ) {
					switch_caller_profile_t *profile = switch_channel_get_caller_profile(channel);
					switch_time_t time = profile->times->created;
					switch_time_exp_t tm;
					
					if ( !time ) {
<<<<<<< HEAD
						goto err;
=======
						goto end_loop;
>>>>>>> 2123927a
					}
					
					switch_time_exp_lt(&tm, time);
					av_value = switch_mprintf("%04u-%02u-%02uT%02u:%02u:%02u.%06u%+03d%02d",
											  tm.tm_year + 1900, tm.tm_mon + 1, tm.tm_mday,
											  tm.tm_hour, tm.tm_min, tm.tm_sec, tm.tm_usec, 
											  tm.tm_gmtoff / 3600, tm.tm_gmtoff % 3600);
					
					if (rc_avpair_add(handle, send, attr_num, av_value, -1, vend_num) == NULL) {
						switch_log_printf(SWITCH_CHANNEL_LOG, SWITCH_LOG_ERROR, "mod_xml_radius: failed to add option to handle\n");
						goto err;
					} 
					if ( GLOBAL_DEBUG ) {
						switch_log_printf(SWITCH_CHANNEL_LOG, SWITCH_LOG_ERROR, "mod_xml_radius: value: %s\n", (char *) av_value);
					}
				} else if ( strncmp( var, "h323-connect-time", 17) == 0 ) {
					switch_caller_profile_t *profile = switch_channel_get_caller_profile(channel);
					switch_time_t time = profile->times->answered;
					switch_time_exp_t tm;

					if ( !time ) {
<<<<<<< HEAD
						goto err;
=======
						goto end_loop;
>>>>>>> 2123927a
					}
					
					switch_time_exp_lt(&tm, time);
					
					av_value = switch_mprintf("%04u-%02u-%02uT%02u:%02u:%02u.%06u%+03d%02d",
											  tm.tm_year + 1900, tm.tm_mon + 1, tm.tm_mday,
											  tm.tm_hour, tm.tm_min, tm.tm_sec, tm.tm_usec, 
											  tm.tm_gmtoff / 3600, tm.tm_gmtoff % 3600);
						
					if (rc_avpair_add(handle, send, attr_num, av_value, -1, vend_num) == NULL) {
						switch_log_printf(SWITCH_CHANNEL_LOG, SWITCH_LOG_ERROR, "mod_xml_radius: failed to add option to handle\n");
						goto err;
					} 
					if ( GLOBAL_DEBUG ) {
						switch_log_printf(SWITCH_CHANNEL_LOG, SWITCH_LOG_ERROR, "mod_xml_radius: value: %s\n", (char *) av_value);
					}
				} else if ( strncmp( var, "h323-disconnect-time", 20) == 0 ) {
					switch_caller_profile_t *profile = switch_channel_get_caller_profile(channel);
					switch_time_t time = profile->times->hungup;
					switch_time_exp_t tm;

					if ( !time ) {
<<<<<<< HEAD
						goto err;
=======
						if ( variable_secondary != NULL && strncmp(variable_secondary, "now", 3) == 0 ) {
							time = switch_time_now();
						} else {
							goto end_loop;
						}
>>>>>>> 2123927a
					}
					
					switch_time_exp_lt(&tm, time);
					
					av_value = switch_mprintf("%04u-%02u-%02uT%02u:%02u:%02u.%06u%+03d%02d",
											  tm.tm_year + 1900, tm.tm_mon + 1, tm.tm_mday,
											  tm.tm_hour, tm.tm_min, tm.tm_sec, tm.tm_usec, 
											  tm.tm_gmtoff / 3600, tm.tm_gmtoff % 3600);
					
					if (rc_avpair_add(handle, send, attr_num, av_value, -1, vend_num) == NULL) {
						switch_log_printf(SWITCH_CHANNEL_LOG, SWITCH_LOG_ERROR, "mod_xml_radius: failed to add option to handle\n");
						goto err;
					} 
					if ( GLOBAL_DEBUG ) {
						switch_log_printf(SWITCH_CHANNEL_LOG, SWITCH_LOG_ERROR, "mod_xml_radius: value: %s\n", (char *) av_value);
					}
				} else if ( strncmp( var, "h323-disconnect-cause", 21) == 0 ) {
					switch_call_cause_t cause = switch_channel_get_cause(channel);
					av_value = switch_mprintf("h323-disconnect-cause=%x", cause);
					if (rc_avpair_add(handle, send, 30, av_value, -1, 9) == NULL) {
						switch_log_printf(SWITCH_CHANNEL_LOG, SWITCH_LOG_ERROR, "mod_xml_radius: failed to add disconnect cause \n");
						goto err;
					}			
					
				} else {
					if ( format == NULL ) {
						switch_log_printf(SWITCH_CHANNEL_LOG, SWITCH_LOG_ERROR, "Missing format attribute for %s variable\n", variable);
						goto err;
					}

					if ( attribute->type == 0 ) {
						const char *val = NULL;
						
						if ( other_leg ) {
							val = switch_channel_get_variable_partner(channel, variable);
							if ( val == NULL && variable_secondary != NULL) {
								val = switch_channel_get_variable_partner(channel, variable_secondary);
							}
						} else {
							val = switch_channel_get_variable(channel, variable);
							if ( val == NULL && variable_secondary != NULL) {
								val = switch_channel_get_variable(channel, variable_secondary);
							}
						}
						
						if ( val == NULL && val_default != NULL) {
							av_value = switch_mprintf(format, val_default);							
						} else {
							av_value = switch_mprintf(format, val);
						}
						
						if ( GLOBAL_DEBUG ) {
							switch_log_printf(SWITCH_CHANNEL_LOG, SWITCH_LOG_ERROR, "mod_xml_radius: value: %s\n", (char *) av_value);
						}
				
						if (rc_avpair_add(handle, send, attr_num, av_value, -1, vend_num) == NULL) {
							switch_log_printf(SWITCH_CHANNEL_LOG, SWITCH_LOG_ERROR, 
											  "mod_xml_radius: failed to add option with val '%s' to handle\n", (char *) av_value);
							goto err;
						}			
					} else if ( attribute->type == 1 ) {
						int number = atoi(switch_channel_get_variable(channel, variable));
						
						if (rc_avpair_add(handle, send, attr_num, &number, -1, vend_num) == NULL) {
							switch_log_printf(SWITCH_CHANNEL_LOG, SWITCH_LOG_ERROR, 
											  "mod_xml_radius: failed to add option with value '%d' to handle\n", number);
							goto err;
						}						
					}
				}			
			} else if ( params ) {
				/* Auth only */
				char *tmp = switch_event_get_header(params, variable);

				if ( GLOBAL_DEBUG ) {
					switch_log_printf(SWITCH_CHANNEL_LOG, SWITCH_LOG_ERROR, "mod_xml_radius: param var '%s' val: %s\n", variable, tmp);
				}
				
				if ( tmp == NULL ) {
					switch_log_printf(SWITCH_CHANNEL_LOG, SWITCH_LOG_ERROR, "mod_xml_radius: Unable to locate '%s' on the event\n", variable);
					goto err;					
				}
				
				av_value = switch_mprintf(format, tmp);
				if (rc_avpair_add(handle, send, attr_num, av_value, -1, vend_num) == NULL) {
					switch_log_printf(SWITCH_CHANNEL_LOG, SWITCH_LOG_ERROR, "mod_xml_radius: failed to add option to handle\n");
					goto err;
				}				
			} else {
				goto err;
			}
		} else {
			switch_log_printf(SWITCH_CHANNEL_LOG, SWITCH_LOG_ERROR, "mod_xml_radius: all params must have a name attribute\n");
			goto err;
		}

	end_loop:
		if ( av_value != NULL ) {
			free(av_value);
			av_value  = NULL;
		}
	}
	
	return SWITCH_STATUS_SUCCESS;
 err:
	if ( av_value != NULL ) {
		free(av_value);
		av_value  = NULL;
	}
	return SWITCH_STATUS_GENERR;
	
}

/* static switch_status_t name (_In_opt_z_ const char *cmd, _In_opt_ switch_core_session_t *session, _In_ switch_stream_handle_t *stream) */
SWITCH_STANDARD_API(mod_xml_radius_connect_test)
{
	int result = 0;
	VALUE_PAIR *send = NULL, *recv = NULL;
	char msg[512 * 10 + 1] = {0};
	uint32_t service = PW_AUTHENTICATE_ONLY;
	rc_handle *new_handle = NULL;
	switch_xml_t fields;

	if ( GLOBAL_DEBUG ) {
		switch_log_printf(SWITCH_CHANNEL_LOG, SWITCH_LOG_ERROR, "mod_xml_radius: starting connection test\n");
	}
	
	mod_xml_radius_new_handle(&new_handle, globals.auth_invite_configs);

	if ((fields = switch_xml_child(globals.auth_invite_configs, "fields")) == NULL ) {
		switch_log_printf(SWITCH_CHANNEL_LOG, SWITCH_LOG_ERROR, "Could not find 'fields' section in config file.\n");		
		goto err;		
	}
	
	if ( mod_xml_radius_add_params(NULL, NULL, new_handle, &send, fields) !=SWITCH_STATUS_SUCCESS ) {
		switch_log_printf(SWITCH_CHANNEL_LOG, SWITCH_LOG_ERROR, "Failed to add params to rc_handle\n");		
		goto err;				
	}
	
	if (rc_avpair_add(new_handle, &send, PW_SERVICE_TYPE, &service, -1, 0) == NULL) {
		switch_log_printf(SWITCH_CHANNEL_LOG, SWITCH_LOG_ERROR, "mod_xml_radius: failed to add option to handle\n");
		return SWITCH_STATUS_SUCCESS;
	}
	
	result = rc_auth(new_handle, 0, send, &recv, msg);
	
	if ( GLOBAL_DEBUG ) {
		switch_log_printf(SWITCH_CHANNEL_LOG, SWITCH_LOG_ERROR, "mod_xml_radius: result(RC=%d) %s \n", result, msg);
		switch_log_printf(SWITCH_CHANNEL_LOG, SWITCH_LOG_ERROR, "mod_xml_radius: finished connection test\n");
	}

 err:
	if ( recv ) {
		rc_avpair_free(recv);
		recv = NULL;
	}
	if ( send ) {
		rc_avpair_free(send);
		send = NULL;
	}
	if ( new_handle ) {
		rc_destroy(new_handle);
		new_handle = NULL;
	}

	return SWITCH_STATUS_SUCCESS;
}

switch_xml_t mod_xml_radius_auth_invite(switch_event_t *params) {
	int result = 0, param_idx = 0;
	VALUE_PAIR *send = NULL, *recv = NULL, *service_vp = NULL;
	char msg[512 * 10 + 1] = {0};
	uint32_t service = PW_AUTHENTICATE_ONLY;
	rc_handle *new_handle = NULL;
	switch_xml_t fields, xml, dir, dom, usr, vars, var;
	char name[512], value[512], *strtmp;

	if (GLOBAL_DEBUG ) {
		switch_log_printf(SWITCH_CHANNEL_LOG, SWITCH_LOG_ERROR, "mod_xml_radius: starting invite authentication\n");
	}
	
	if ( mod_xml_radius_new_handle(&new_handle, globals.auth_invite_configs) != SWITCH_STATUS_SUCCESS ) {
		switch_log_printf(SWITCH_CHANNEL_LOG, SWITCH_LOG_ERROR, "Failed to load radius handle for digest invite authentication\n");
		goto err;		
	}

	if ( new_handle == NULL ) {
		goto err;
	}
	
	if ((fields = switch_xml_child(globals.auth_invite_configs, "fields")) == NULL ) {
		switch_log_printf(SWITCH_CHANNEL_LOG, SWITCH_LOG_ERROR, "Could not find 'fields' section in config file.\n");		
		goto err;
	}
	
	if ( mod_xml_radius_add_params(NULL, params, new_handle, &send, fields) != SWITCH_STATUS_SUCCESS ) {
		switch_log_printf(SWITCH_CHANNEL_LOG, SWITCH_LOG_ERROR, "Failed to add params to rc_handle\n");		
		goto err;
	}
	
	if (rc_avpair_add(new_handle, &send, PW_SERVICE_TYPE, &service, -1, 0) == NULL) {
		switch_log_printf(SWITCH_CHANNEL_LOG, SWITCH_LOG_ERROR, "mod_xml_radius: failed to add option to handle\n");
		goto err;
	}
	
	result = rc_auth(new_handle, 0, send, &recv, msg);
	
	if ( GLOBAL_DEBUG ){
		switch_log_printf(SWITCH_CHANNEL_LOG, SWITCH_LOG_ERROR, "mod_xml_radius: result(RC=%d) %s \n", result, msg);
	}
	
	if ( result != 0 ) {
		switch_log_printf(SWITCH_CHANNEL_LOG, SWITCH_LOG_ERROR, "mod_xml_radius: Failed to authenticate\n");
		goto err;
	}

	xml = switch_xml_new("document");
	switch_xml_set_attr_d(xml, "type", "freeswitch/xml");
	dir = switch_xml_add_child_d(xml, "section", 0);
	switch_xml_set_attr_d(dir, "name", "directory");
	dom = switch_xml_add_child_d(dir, "domain", 0);
	switch_xml_set_attr_d(dom, "name", switch_event_get_header(params, "domain"));
	usr = switch_xml_add_child_d(dom, "user", 0);
	vars = switch_xml_add_child_d(usr, "variables", 0);
	
	switch_xml_set_attr_d(usr, "id", switch_event_get_header(params, "user"));
		
	service_vp = recv;
	while (service_vp != NULL) {
		rc_avpair_tostr(new_handle, service_vp, name, 512, value, 512);
		if ( GLOBAL_DEBUG )
			switch_log_printf(SWITCH_CHANNEL_LOG, SWITCH_LOG_ERROR, "\tattribute (%s)[%s] found in radius packet\n", name, value);
		var = switch_xml_add_child_d(vars, "variable", param_idx++);
		strtmp = strdup(name);
		switch_xml_set_attr_d(var, "name", strtmp);
		free(strtmp);
		strtmp = strdup(value);
		switch_xml_set_attr_d(var, "value", strtmp);
		free(strtmp);
		service_vp = service_vp->next;
	}

	if ( GLOBAL_DEBUG ) {
		switch_log_printf(SWITCH_CHANNEL_LOG, SWITCH_LOG_ERROR, "XML: %s \n", switch_xml_toxml(xml, 1));
	}
	
	if ( recv ) {
		rc_avpair_free(recv);
		recv = NULL;
	}
	if ( send ) {
		rc_avpair_free(send);
		send = NULL;
	}
	if ( new_handle ) {
		rc_destroy(new_handle);
		new_handle = NULL;
	}
<<<<<<< HEAD
	return xml;
 err:
	if ( recv ) {
		rc_avpair_free(recv);
		recv = NULL;
	}
	if ( send ) {
		rc_avpair_free(send);
		send = NULL;
	}
	if ( new_handle ) {
		rc_destroy(new_handle);
		new_handle = NULL;
	}
	
	return NULL;
}

switch_xml_t mod_xml_radius_auth_reg(switch_event_t *params) {
	int result = 0, param_idx = 0;
	VALUE_PAIR *send = NULL, *recv = NULL, *service_vp = NULL;
	char msg[512 * 10 + 1] = {0};
	uint32_t service = PW_AUTHENTICATE_ONLY;
	rc_handle *new_handle = NULL;
	switch_xml_t fields, xml, dir, dom, usr, vars, var;
	char name[512], value[512], *strtmp;

	if (GLOBAL_DEBUG ) {
		switch_log_printf(SWITCH_CHANNEL_LOG, SWITCH_LOG_ERROR, "mod_xml_radius: starting registration authentication\n");
	}
	
	if ( mod_xml_radius_new_handle(&new_handle, globals.auth_invite_configs) != SWITCH_STATUS_SUCCESS ) {
		switch_log_printf(SWITCH_CHANNEL_LOG, SWITCH_LOG_ERROR, "Failed to load radius handle for registration authentication\n");
		goto err;		
	}

	if ( new_handle == NULL ) {
		goto err;
	}
	
	if ((fields = switch_xml_child(globals.auth_reg_configs, "fields")) == NULL ) {
		switch_log_printf(SWITCH_CHANNEL_LOG, SWITCH_LOG_ERROR, "Could not find 'fields' section in config file.\n");		
		goto err;
	}
	
	if ( mod_xml_radius_add_params(NULL, params, new_handle, &send, fields) != SWITCH_STATUS_SUCCESS ) {
		switch_log_printf(SWITCH_CHANNEL_LOG, SWITCH_LOG_ERROR, "Failed to add params to rc_handle\n");		
		goto err;
	}
	
	if (rc_avpair_add(new_handle, &send, PW_SERVICE_TYPE, &service, -1, 0) == NULL) {
		switch_log_printf(SWITCH_CHANNEL_LOG, SWITCH_LOG_ERROR, "mod_xml_radius: failed to add option to handle\n");
		goto err;
	}
	
	result = rc_auth(new_handle, 0, send, &recv, msg);
	
	if ( GLOBAL_DEBUG ){
		switch_log_printf(SWITCH_CHANNEL_LOG, SWITCH_LOG_ERROR, "mod_xml_radius: result(RC=%d) %s \n", result, msg);
	}
	
	if ( result != 0 ) {
		switch_log_printf(SWITCH_CHANNEL_LOG, SWITCH_LOG_ERROR, "mod_xml_radius: Failed to authenticate\n");
		goto err;
	}

	xml = switch_xml_new("document");
	switch_xml_set_attr_d(xml, "type", "freeswitch/xml");
	dir = switch_xml_add_child_d(xml, "section", 0);
	switch_xml_set_attr_d(dir, "name", "directory");
	dom = switch_xml_add_child_d(dir, "domain", 0);
	switch_xml_set_attr_d(dom, "name", switch_event_get_header(params, "domain"));
	usr = switch_xml_add_child_d(dom, "user", 0);
	vars = switch_xml_add_child_d(usr, "variables", 0);
	
	switch_xml_set_attr_d(usr, "id", switch_event_get_header(params, "user"));
		
	service_vp = recv;
	while (service_vp != NULL) {
		rc_avpair_tostr(new_handle, service_vp, name, 512, value, 512);
		if ( GLOBAL_DEBUG )
			switch_log_printf(SWITCH_CHANNEL_LOG, SWITCH_LOG_ERROR, "\tattribute (%s)[%s] found in radius packet\n", name, value);
		var = switch_xml_add_child_d(vars, "variable", param_idx++);
		strtmp = strdup(name);
		switch_xml_set_attr_d(var, "name", strtmp);
		free(strtmp);
		strtmp = strdup(value);
		switch_xml_set_attr_d(var, "value", strtmp);
		free(strtmp);
		service_vp = service_vp->next;
	}

	if ( GLOBAL_DEBUG ) {
		switch_log_printf(SWITCH_CHANNEL_LOG, SWITCH_LOG_ERROR, "XML: %s \n", switch_xml_toxml(xml, 1));
	}
	
	if ( recv ) {
		rc_avpair_free(recv);
		recv = NULL;
	}
	if ( send ) {
		rc_avpair_free(send);
		send = NULL;
	}
	if ( new_handle ) {
		rc_destroy(new_handle);
		new_handle = NULL;
	}

=======
>>>>>>> 2123927a
	return xml;
 err:
	if ( recv ) {
		rc_avpair_free(recv);
		recv = NULL;
	}
	if ( send ) {
		rc_avpair_free(send);
		send = NULL;
	}
<<<<<<< HEAD
=======
	if ( new_handle ) {
		rc_destroy(new_handle);
		new_handle = NULL;
	}
	
	return NULL;
}

switch_xml_t mod_xml_radius_auth_reg(switch_event_t *params) {
	int result = 0, param_idx = 0;
	VALUE_PAIR *send = NULL, *recv = NULL, *service_vp = NULL;
	char msg[512 * 10 + 1] = {0};
	uint32_t service = PW_AUTHENTICATE_ONLY;
	rc_handle *new_handle = NULL;
	switch_xml_t fields, xml, dir, dom, usr, vars, var;
	char name[512], value[512], *strtmp;

	if (GLOBAL_DEBUG ) {
		switch_log_printf(SWITCH_CHANNEL_LOG, SWITCH_LOG_ERROR, "mod_xml_radius: starting registration authentication\n");
	}
	
	if ( mod_xml_radius_new_handle(&new_handle, globals.auth_invite_configs) != SWITCH_STATUS_SUCCESS ) {
		switch_log_printf(SWITCH_CHANNEL_LOG, SWITCH_LOG_ERROR, "Failed to load radius handle for registration authentication\n");
		goto err;		
	}

	if ( new_handle == NULL ) {
		goto err;
	}
	
	if ((fields = switch_xml_child(globals.auth_reg_configs, "fields")) == NULL ) {
		switch_log_printf(SWITCH_CHANNEL_LOG, SWITCH_LOG_ERROR, "Could not find 'fields' section in config file.\n");		
		goto err;
	}
	
	if ( mod_xml_radius_add_params(NULL, params, new_handle, &send, fields) != SWITCH_STATUS_SUCCESS ) {
		switch_log_printf(SWITCH_CHANNEL_LOG, SWITCH_LOG_ERROR, "Failed to add params to rc_handle\n");		
		goto err;
	}
	
	if (rc_avpair_add(new_handle, &send, PW_SERVICE_TYPE, &service, -1, 0) == NULL) {
		switch_log_printf(SWITCH_CHANNEL_LOG, SWITCH_LOG_ERROR, "mod_xml_radius: failed to add option to handle\n");
		goto err;
	}
	
	result = rc_auth(new_handle, 0, send, &recv, msg);
	
	if ( GLOBAL_DEBUG ){
		switch_log_printf(SWITCH_CHANNEL_LOG, SWITCH_LOG_ERROR, "mod_xml_radius: result(RC=%d) %s \n", result, msg);
	}
	
	if ( result != 0 ) {
		switch_log_printf(SWITCH_CHANNEL_LOG, SWITCH_LOG_ERROR, "mod_xml_radius: Failed to authenticate\n");
		goto err;
	}

	xml = switch_xml_new("document");
	switch_xml_set_attr_d(xml, "type", "freeswitch/xml");
	dir = switch_xml_add_child_d(xml, "section", 0);
	switch_xml_set_attr_d(dir, "name", "directory");
	dom = switch_xml_add_child_d(dir, "domain", 0);
	switch_xml_set_attr_d(dom, "name", switch_event_get_header(params, "domain"));
	usr = switch_xml_add_child_d(dom, "user", 0);
	vars = switch_xml_add_child_d(usr, "variables", 0);
	
	switch_xml_set_attr_d(usr, "id", switch_event_get_header(params, "user"));
		
	service_vp = recv;
	while (service_vp != NULL) {
		rc_avpair_tostr(new_handle, service_vp, name, 512, value, 512);
		if ( GLOBAL_DEBUG )
			switch_log_printf(SWITCH_CHANNEL_LOG, SWITCH_LOG_ERROR, "\tattribute (%s)[%s] found in radius packet\n", name, value);
		var = switch_xml_add_child_d(vars, "variable", param_idx++);
		strtmp = strdup(name);
		switch_xml_set_attr_d(var, "name", strtmp);
		free(strtmp);
		strtmp = strdup(value);
		switch_xml_set_attr_d(var, "value", strtmp);
		free(strtmp);
		service_vp = service_vp->next;
	}

	if ( GLOBAL_DEBUG ) {
		switch_log_printf(SWITCH_CHANNEL_LOG, SWITCH_LOG_ERROR, "XML: %s \n", switch_xml_toxml(xml, 1));
	}
	
	if ( recv ) {
		rc_avpair_free(recv);
		recv = NULL;
	}
	if ( send ) {
		rc_avpair_free(send);
		send = NULL;
	}
	if ( new_handle ) {
		rc_destroy(new_handle);
		new_handle = NULL;
	}

	return xml;
 err:
	if ( recv ) {
		rc_avpair_free(recv);
		recv = NULL;
	}
	if ( send ) {
		rc_avpair_free(send);
		send = NULL;
	}
>>>>>>> 2123927a
	if ( new_handle ) {
		rc_destroy(new_handle);
		new_handle = NULL;
	}
	
	return NULL;
}

static switch_xml_t mod_xml_radius_directory_search(const char *section, const char *tag_name, const char *key_name, const char *key_value, 
													switch_event_t *params,	void *user_data)
{
	char *event_buf = NULL;
	switch_xml_t xml = NULL;
	char *auth_method = switch_event_get_header(params,"sip_auth_method");
	

	if ( GLOBAL_DEBUG ) {
		switch_log_printf(SWITCH_CHANNEL_LOG, SWITCH_LOG_ERROR, "mod_xml_radius: starting authentication\n");
		switch_event_serialize(params, &event_buf, SWITCH_TRUE);
		switch_log_printf(SWITCH_CHANNEL_LOG, SWITCH_LOG_ERROR, "Event: %s \n", event_buf);
		switch_log_printf(SWITCH_CHANNEL_LOG, SWITCH_LOG_ERROR, "Section: %s \nTag: %s\nKey_name: %s\nKey_value: %s\n", 
						  section, tag_name, key_name, key_value);
	}
	
	if ( auth_method == NULL) {
		return NULL;
	}
	
	if ( strncmp( "INVITE", auth_method, 6) == 0) {
		xml = mod_xml_radius_auth_invite(params);
	} else if ( strncmp( "REGISTER", auth_method, 8) == 0) {
		xml = mod_xml_radius_auth_reg(params);
	} else {
		xml = NULL;
	}

	return xml;
}

switch_status_t mod_xml_radius_check_conditions(switch_channel_t *channel, switch_xml_t conditions) {
	switch_xml_t condition, param;
	char *channel_var = NULL;
	char *regex = NULL;
	int all_matched = 1;
	
	if ( (condition = switch_xml_child(conditions, "condition")) == NULL) {
		switch_log_printf(SWITCH_CHANNEL_LOG, SWITCH_LOG_ERROR, "Failed to locate a condition under the conditions section\n");
		return SWITCH_STATUS_FALSE;
	}
	
	for (; condition; condition = condition->next) {
		
		if ( (param = switch_xml_child(condition, "param")) == NULL) {
			switch_log_printf(SWITCH_CHANNEL_LOG, SWITCH_LOG_ERROR, "Failed to locate a param under this condition\n");
			return SWITCH_STATUS_FALSE;
		}
		
		all_matched = 1;
		for (; param && all_matched; param = param->next) {
			channel_var = (char *) switch_xml_attr(param, "var");
			regex = (char *) switch_xml_attr(param, "regex");
			
			if ( channel_var == NULL || regex == NULL ) {
				switch_log_printf(SWITCH_CHANNEL_LOG, SWITCH_LOG_ERROR, "Improperly constructed mod_radius condition: %s %s\n", channel_var, regex);
			}
			
			if ( switch_regex_match( switch_channel_get_variable(channel, channel_var), regex) != SWITCH_STATUS_SUCCESS) {
				switch_log_printf(SWITCH_CHANNEL_LOG, SWITCH_LOG_ERROR, "Didn't match: %s == %s \n", switch_channel_get_variable(channel, channel_var), regex);
				all_matched = 0;
			}
		}

		if ( all_matched ) {
			return SWITCH_STATUS_SUCCESS;
		}
	}
	
	return SWITCH_STATUS_FALSE;
}

switch_status_t mod_xml_radius_accounting_start(switch_core_session_t *session){
	VALUE_PAIR *send = NULL;
	uint32_t service = PW_STATUS_START;
	rc_handle *new_handle = NULL;
	switch_xml_t fields, conditions;
	switch_channel_t *channel = switch_core_session_get_channel(session);

	if (GLOBAL_DEBUG ) {
		switch_log_printf(SWITCH_CHANNEL_LOG, SWITCH_LOG_ERROR, "mod_xml_radius: starting accounting start\n");
		switch_core_session_execute_application(session, "info", NULL);
	}

	/* If there are conditions defined, and none of them pass, then skip this accounting */
	if ((conditions = switch_xml_child(globals.acct_start_configs, "conditions")) != NULL &&
		mod_xml_radius_check_conditions(channel, conditions) != SWITCH_STATUS_SUCCESS ) {
		goto end;
	}
	
	if ( mod_xml_radius_new_handle(&new_handle, globals.acct_start_configs) != SWITCH_STATUS_SUCCESS || new_handle == NULL ) {
		switch_log_printf(SWITCH_CHANNEL_LOG, SWITCH_LOG_ERROR, "Failed to create new accounting_start handle for call: %s\n",
						  switch_channel_get_variable(channel, "uuid"));
		goto end;		
	}

	if ((fields = switch_xml_child(globals.acct_start_configs, "fields")) == NULL ) {
		switch_log_printf(SWITCH_CHANNEL_LOG, SWITCH_LOG_ERROR, "Could not find 'fields' section in config file.\n");		
		goto end;
	}
	
	if ( mod_xml_radius_add_params(session, NULL, new_handle, &send, fields) != SWITCH_STATUS_SUCCESS ) {
		switch_log_printf(SWITCH_CHANNEL_LOG, SWITCH_LOG_ERROR, "Failed to add params to rc_handle\n");		
		goto end;
	}
	
	if (rc_avpair_add(new_handle, &send, PW_ACCT_STATUS_TYPE, &service, -1, 0) == NULL) {
		switch_log_printf(SWITCH_CHANNEL_LOG, SWITCH_LOG_ERROR, "mod_xml_radius: failed to add option to handle\n");
		goto end;
	}	

	if (rc_acct(new_handle, 0, send) == OK_RC) {
		switch_log_printf(SWITCH_CHANNEL_LOG, SWITCH_LOG_INFO, "mod_xml_radius:  Accounting Start success\n");
	} else {
		switch_log_printf(SWITCH_CHANNEL_LOG, SWITCH_LOG_ERROR, "mod_xml_radius:  Accounting Start failed\n");
	}

 end:
	if ( send ) {
		rc_avpair_free(send);
		send = NULL;
	}
	if ( new_handle ) {
		rc_destroy(new_handle);
		new_handle = NULL;
	}

	return SWITCH_STATUS_SUCCESS;
}

switch_status_t mod_xml_radius_accounting_end(switch_core_session_t *session){
	VALUE_PAIR *send = NULL;
	uint32_t service = PW_STATUS_STOP;
	rc_handle *new_handle = NULL;
	switch_xml_t fields = NULL, conditions = NULL;
	switch_channel_t *channel = switch_core_session_get_channel(session);
	
	if (GLOBAL_DEBUG ) {
		switch_log_printf(SWITCH_CHANNEL_LOG, SWITCH_LOG_ERROR, "mod_xml_radius: starting accounting stop\n");
		switch_core_session_execute_application(session, "info", NULL);
	}
	
	/* If there are conditions defined, and none of them pass, then skip this accounting */
	if ((conditions = switch_xml_child(globals.acct_start_configs, "conditions")) != NULL &&
		mod_xml_radius_check_conditions(channel, conditions) != SWITCH_STATUS_SUCCESS ) {
		goto end;
	}
	
	if ( mod_xml_radius_new_handle(&new_handle, globals.acct_end_configs) != SWITCH_STATUS_SUCCESS || new_handle == NULL ) {
		switch_log_printf(SWITCH_CHANNEL_LOG, SWITCH_LOG_ERROR, "Failed to create new accounting_end handle for call: %s\n",
						  switch_channel_get_variable(channel, "uuid"));
		goto end;		
	}

	if ((fields = switch_xml_child(globals.acct_end_configs, "fields")) == NULL ) {
		switch_log_printf(SWITCH_CHANNEL_LOG, SWITCH_LOG_ERROR, "Could not find 'fields' section in config file.\n");		
		goto end;
	}
	
	if ( mod_xml_radius_add_params(session, NULL, new_handle, &send, fields) != SWITCH_STATUS_SUCCESS ) {
		switch_log_printf(SWITCH_CHANNEL_LOG, SWITCH_LOG_ERROR, "Failed to add params to rc_handle\n");		
		goto end;
	}
	
	if (rc_avpair_add(new_handle, &send, PW_ACCT_STATUS_TYPE, &service, -1, 0) == NULL) {
		switch_log_printf(SWITCH_CHANNEL_LOG, SWITCH_LOG_ERROR, "mod_xml_radius: failed to add option to handle\n");
		goto end;
	}	

	if (rc_acct(new_handle, 0, send) == OK_RC) {
		switch_log_printf(SWITCH_CHANNEL_LOG, SWITCH_LOG_INFO, "mod_xml_radius:  Accounting Stop success\n");
	} else {
		switch_log_printf(SWITCH_CHANNEL_LOG, SWITCH_LOG_ERROR, "mod_xml_radius:  Accounting Stop failed\n");
	}

 end:
	if ( send ) {
		rc_avpair_free(send);
		send = NULL;
	}
	if ( new_handle) {
		rc_destroy(new_handle);
		new_handle = NULL;
	}
	
	return SWITCH_STATUS_SUCCESS;
}

SWITCH_STANDARD_APP(radius_auth_handle)
{
	switch_channel_t *channel = switch_core_session_get_channel(session);
	int result = 0;
	VALUE_PAIR *send = NULL, *recv = NULL, *service_vp = NULL;
	char msg[512 * 10 + 1] = {0};
	uint32_t service = PW_AUTHENTICATE_ONLY;
	rc_handle *new_handle = NULL;
	switch_xml_t fields;
	char name[512], value[512], *temp = NULL;

	if (GLOBAL_DEBUG ) {
		switch_log_printf(SWITCH_CHANNEL_LOG, SWITCH_LOG_ERROR, "mod_xml_radius: starting app authentication\n");
	}

	if ( mod_xml_radius_new_handle(&new_handle, globals.auth_app_configs) != SWITCH_STATUS_SUCCESS || new_handle == NULL ) {
		switch_log_printf(SWITCH_CHANNEL_LOG, SWITCH_LOG_ERROR, "Failed to create new authentication handle for call: %s\n",
						  switch_channel_get_variable(channel, "uuid"));
		goto err;
	}
	
	if ((fields = switch_xml_child(globals.auth_app_configs, "fields")) == NULL ) {
		switch_log_printf(SWITCH_CHANNEL_LOG, SWITCH_LOG_ERROR, "Could not find 'fields' section in config file.\n");		
		goto err;
	}
	
	if ( mod_xml_radius_add_params(session, NULL, new_handle, &send, fields) != SWITCH_STATUS_SUCCESS ) {
		switch_log_printf(SWITCH_CHANNEL_LOG, SWITCH_LOG_ERROR, "Failed to add params to rc_handle\n");		
		goto err;
	}
	
	if (rc_avpair_add(new_handle, &send, PW_SERVICE_TYPE, &service, -1, 0) == NULL) {
		switch_log_printf(SWITCH_CHANNEL_LOG, SWITCH_LOG_ERROR, "mod_xml_radius: failed to add option to handle\n");
		goto err;
	}
	
	result = rc_auth(new_handle, 0, send, &recv, msg);
	
	if ( GLOBAL_DEBUG ){
		switch_log_printf(SWITCH_CHANNEL_LOG, SWITCH_LOG_ERROR, "mod_xml_radius: result(RC=%d) %s \n", result, msg);
	}
	temp = switch_mprintf("%d",result);	
	switch_channel_set_variable(channel, "radius_auth_result", temp);
	free(temp);
	temp = NULL;

	if ( result != 0 ) {
		switch_log_printf(SWITCH_CHANNEL_LOG, SWITCH_LOG_ERROR, "mod_xml_radius: Failed to authenticate\n");
		goto err;
	}


	service_vp = recv;
	while (service_vp != NULL) {
		rc_avpair_tostr(new_handle, service_vp, name, 512, value, 512);
		if ( GLOBAL_DEBUG )
			switch_log_printf(SWITCH_CHANNEL_LOG, SWITCH_LOG_ERROR, "\tattribute (%s)[%s] found in radius packet\n", name, value);

		switch_channel_set_variable(channel, name, value);
		service_vp = service_vp->next;
	}

	if ( recv ) {
		rc_avpair_free(recv);
		recv = NULL;
	}
	if ( send ) {
		rc_avpair_free(send);
		send = NULL;
	}
	if ( new_handle ) {
		rc_destroy(new_handle);
		new_handle = NULL;
	}
	
	return;
 err:
	if ( recv ) {
		rc_avpair_free(recv);
		recv = NULL;
	}
	if ( send ) {
		rc_avpair_free(send);
		send = NULL;
	}
	if ( new_handle ) {
		rc_destroy(new_handle);
		new_handle = NULL;
	}
	return;
}

static const switch_state_handler_table_t state_handlers = {
	/*.on_init */ NULL,
	/*.on_routing */ mod_xml_radius_accounting_start,
	/*.on_execute */ NULL,
	/*.on_hangup */ NULL,
	/*.on_exchange_media */ NULL,
	/*.on_soft_execute */ NULL,
	/*.on_consume_media */ NULL,
	/*.on_hibernate */ NULL,
	/*.on_reset */ NULL,
	/*.on_park */ NULL,
	/*.on_reporting */ mod_xml_radius_accounting_end
};


/* switch_status_t name (switch_loadable_module_interface_t **module_interface, switch_memory_pool_t *pool) */
SWITCH_MODULE_LOAD_FUNCTION(mod_xml_radius_load)
{
	switch_api_interface_t *mod_xml_radius_api_interface;
	switch_status_t status = SWITCH_STATUS_SUCCESS;
	switch_application_interface_t *app_interface;

	/* connect my internal structure to the blank pointer passed to me */
	*module_interface = switch_loadable_module_create_module_interface(pool, modname);
	
	memset(&globals, 0, sizeof(globals));
	globals.pool = pool;

	if ( GLOBAL_DEBUG != 0 ) {
		switch_log_printf(SWITCH_CHANNEL_LOG, SWITCH_LOG_ERROR, "mod_xml_radius: loading\n");
	}

	if ( (status = do_config()) != SWITCH_STATUS_SUCCESS ) {
		switch_log_printf(SWITCH_CHANNEL_LOG, SWITCH_LOG_ERROR, "mod_xml_radius: Failed to load configs\n");
		return SWITCH_STATUS_TERM;
	}
	
	if ( globals.auth_invite_configs ) {
		status = switch_xml_bind_search_function(mod_xml_radius_directory_search, switch_xml_parse_section_string("directory"), NULL);
	}
		
	SWITCH_ADD_API(mod_xml_radius_api_interface, "xml_radius_connect_test", "mod_xml_radius connection test", mod_xml_radius_connect_test, NULL);

	switch_core_add_state_handler(&state_handlers);

	SWITCH_ADD_APP(app_interface, "radius_auth", NULL, NULL, radius_auth_handle, "radius_auth", SAF_SUPPORT_NOMEDIA | SAF_ROUTING_EXEC);
	
	/* indicate that the module should continue to be loaded */
	return SWITCH_STATUS_SUCCESS;
}

SWITCH_MODULE_SHUTDOWN_FUNCTION(mod_xml_radius_shutdown)
{
	switch_core_remove_state_handler(&state_handlers);
	switch_xml_unbind_search_function_ptr(mod_xml_radius_directory_search);

	if ( globals.auth_invite_configs ) {
		switch_xml_free(globals.auth_invite_configs);
	}
	if ( globals.auth_reg_configs ) {
		switch_xml_free(globals.auth_reg_configs);
	}
	if ( globals.auth_app_configs ) {
		switch_xml_free(globals.auth_app_configs);
	}
	if ( globals.acct_start_configs ) {
		switch_xml_free(globals.acct_start_configs);
	}
	if ( globals.acct_end_configs ) {
		switch_xml_free(globals.acct_end_configs);
	}
	return SWITCH_STATUS_SUCCESS;
}

/* For Emacs:
 * Local Variables:
 * mode:c
 * indent-tabs-mode:t
 * tab-width:4
 * c-basic-offset:4
 * End:
 * For VIM:
 * vim:set softtabstop=4 shiftwidth=4 tabstop=4:
 */<|MERGE_RESOLUTION|>--- conflicted
+++ resolved
@@ -368,11 +368,7 @@
 					switch_time_exp_t tm;
 					
 					if ( !time ) {
-<<<<<<< HEAD
-						goto err;
-=======
 						goto end_loop;
->>>>>>> 2123927a
 					}
 					
 					switch_time_exp_lt(&tm, time);
@@ -394,11 +390,7 @@
 					switch_time_exp_t tm;
 
 					if ( !time ) {
-<<<<<<< HEAD
-						goto err;
-=======
 						goto end_loop;
->>>>>>> 2123927a
 					}
 					
 					switch_time_exp_lt(&tm, time);
@@ -421,15 +413,11 @@
 					switch_time_exp_t tm;
 
 					if ( !time ) {
-<<<<<<< HEAD
-						goto err;
-=======
 						if ( variable_secondary != NULL && strncmp(variable_secondary, "now", 3) == 0 ) {
 							time = switch_time_now();
 						} else {
 							goto end_loop;
 						}
->>>>>>> 2123927a
 					}
 					
 					switch_time_exp_lt(&tm, time);
@@ -688,7 +676,6 @@
 		rc_destroy(new_handle);
 		new_handle = NULL;
 	}
-<<<<<<< HEAD
 	return xml;
  err:
 	if ( recv ) {
@@ -798,8 +785,6 @@
 		new_handle = NULL;
 	}
 
-=======
->>>>>>> 2123927a
 	return xml;
  err:
 	if ( recv ) {
@@ -810,118 +795,6 @@
 		rc_avpair_free(send);
 		send = NULL;
 	}
-<<<<<<< HEAD
-=======
-	if ( new_handle ) {
-		rc_destroy(new_handle);
-		new_handle = NULL;
-	}
-	
-	return NULL;
-}
-
-switch_xml_t mod_xml_radius_auth_reg(switch_event_t *params) {
-	int result = 0, param_idx = 0;
-	VALUE_PAIR *send = NULL, *recv = NULL, *service_vp = NULL;
-	char msg[512 * 10 + 1] = {0};
-	uint32_t service = PW_AUTHENTICATE_ONLY;
-	rc_handle *new_handle = NULL;
-	switch_xml_t fields, xml, dir, dom, usr, vars, var;
-	char name[512], value[512], *strtmp;
-
-	if (GLOBAL_DEBUG ) {
-		switch_log_printf(SWITCH_CHANNEL_LOG, SWITCH_LOG_ERROR, "mod_xml_radius: starting registration authentication\n");
-	}
-	
-	if ( mod_xml_radius_new_handle(&new_handle, globals.auth_invite_configs) != SWITCH_STATUS_SUCCESS ) {
-		switch_log_printf(SWITCH_CHANNEL_LOG, SWITCH_LOG_ERROR, "Failed to load radius handle for registration authentication\n");
-		goto err;		
-	}
-
-	if ( new_handle == NULL ) {
-		goto err;
-	}
-	
-	if ((fields = switch_xml_child(globals.auth_reg_configs, "fields")) == NULL ) {
-		switch_log_printf(SWITCH_CHANNEL_LOG, SWITCH_LOG_ERROR, "Could not find 'fields' section in config file.\n");		
-		goto err;
-	}
-	
-	if ( mod_xml_radius_add_params(NULL, params, new_handle, &send, fields) != SWITCH_STATUS_SUCCESS ) {
-		switch_log_printf(SWITCH_CHANNEL_LOG, SWITCH_LOG_ERROR, "Failed to add params to rc_handle\n");		
-		goto err;
-	}
-	
-	if (rc_avpair_add(new_handle, &send, PW_SERVICE_TYPE, &service, -1, 0) == NULL) {
-		switch_log_printf(SWITCH_CHANNEL_LOG, SWITCH_LOG_ERROR, "mod_xml_radius: failed to add option to handle\n");
-		goto err;
-	}
-	
-	result = rc_auth(new_handle, 0, send, &recv, msg);
-	
-	if ( GLOBAL_DEBUG ){
-		switch_log_printf(SWITCH_CHANNEL_LOG, SWITCH_LOG_ERROR, "mod_xml_radius: result(RC=%d) %s \n", result, msg);
-	}
-	
-	if ( result != 0 ) {
-		switch_log_printf(SWITCH_CHANNEL_LOG, SWITCH_LOG_ERROR, "mod_xml_radius: Failed to authenticate\n");
-		goto err;
-	}
-
-	xml = switch_xml_new("document");
-	switch_xml_set_attr_d(xml, "type", "freeswitch/xml");
-	dir = switch_xml_add_child_d(xml, "section", 0);
-	switch_xml_set_attr_d(dir, "name", "directory");
-	dom = switch_xml_add_child_d(dir, "domain", 0);
-	switch_xml_set_attr_d(dom, "name", switch_event_get_header(params, "domain"));
-	usr = switch_xml_add_child_d(dom, "user", 0);
-	vars = switch_xml_add_child_d(usr, "variables", 0);
-	
-	switch_xml_set_attr_d(usr, "id", switch_event_get_header(params, "user"));
-		
-	service_vp = recv;
-	while (service_vp != NULL) {
-		rc_avpair_tostr(new_handle, service_vp, name, 512, value, 512);
-		if ( GLOBAL_DEBUG )
-			switch_log_printf(SWITCH_CHANNEL_LOG, SWITCH_LOG_ERROR, "\tattribute (%s)[%s] found in radius packet\n", name, value);
-		var = switch_xml_add_child_d(vars, "variable", param_idx++);
-		strtmp = strdup(name);
-		switch_xml_set_attr_d(var, "name", strtmp);
-		free(strtmp);
-		strtmp = strdup(value);
-		switch_xml_set_attr_d(var, "value", strtmp);
-		free(strtmp);
-		service_vp = service_vp->next;
-	}
-
-	if ( GLOBAL_DEBUG ) {
-		switch_log_printf(SWITCH_CHANNEL_LOG, SWITCH_LOG_ERROR, "XML: %s \n", switch_xml_toxml(xml, 1));
-	}
-	
-	if ( recv ) {
-		rc_avpair_free(recv);
-		recv = NULL;
-	}
-	if ( send ) {
-		rc_avpair_free(send);
-		send = NULL;
-	}
-	if ( new_handle ) {
-		rc_destroy(new_handle);
-		new_handle = NULL;
-	}
-
-	return xml;
- err:
-	if ( recv ) {
-		rc_avpair_free(recv);
-		recv = NULL;
-	}
-	if ( send ) {
-		rc_avpair_free(send);
-		send = NULL;
-	}
->>>>>>> 2123927a
 	if ( new_handle ) {
 		rc_destroy(new_handle);
 		new_handle = NULL;
