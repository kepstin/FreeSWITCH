/* 
 * FreeSWITCH Modular Media Switching Software Library / Soft-Switch Application
 * Copyright (C) 2005-2012, Anthony Minessale II <anthm@freeswitch.org>
 *
 * Version: MPL 1.1
 *
 * The contents of this file are subject to the Mozilla Public License Version
 * 1.1 (the "License"); you may not use this file except in compliance with
 * the License. You may obtain a copy of the License at
 * http://www.mozilla.org/MPL/
 *
 * Software distributed under the License is distributed on an "AS IS" basis,
 * WITHOUT WARRANTY OF ANY KIND, either express or implied. See the License
 * for the specific language governing rights and limitations under the
 * License.
 *
 * The Original Code is FreeSWITCH Modular Media Switching Software Library / Soft-Switch Application
 *
 * The Initial Developer of the Original Code is
 * Anthony Minessale II <anthm@freeswitch.org>
 * Portions created by the Initial Developer are Copyright (C)
 * the Initial Developer. All Rights Reserved.
 *
 * Contributor(s):
 * 
 * Anthony Minessale II <anthm@freeswitch.org>
 * Marcel Barbulescu <marcelbarbulescu@gmail.com>
 *
 *
 * switch_rtp.c -- RTP
 *
 */
//#define DEBUG_2833
//#define RTP_DEBUG_WRITE_DELTA
//#define DEBUG_MISSED_SEQ

#include <switch.h>
#include <switch_stun.h>
#include <apr_network_io.h>
#undef PACKAGE_NAME
#undef PACKAGE_STRING
#undef PACKAGE_TARNAME
#undef PACKAGE_VERSION
#undef PACKAGE_BUGREPORT
#undef VERSION
#undef PACKAGE
#undef inline
#include <datatypes.h>
#include <srtp.h>

#define READ_INC(rtp_session) switch_mutex_lock(rtp_session->read_mutex); rtp_session->reading++
#define READ_DEC(rtp_session)  switch_mutex_unlock(rtp_session->read_mutex); rtp_session->reading--
#define WRITE_INC(rtp_session)  switch_mutex_lock(rtp_session->write_mutex); rtp_session->writing++
#define WRITE_DEC(rtp_session) switch_mutex_unlock(rtp_session->write_mutex); rtp_session->writing--



#define rtp_header_len 12
#define RTP_START_PORT 16384
#define RTP_END_PORT 32768
#define MASTER_KEY_LEN   30
#define RTP_MAGIC_NUMBER 42
#define MAX_SRTP_ERRS 10
#define RTP_TS_RESET 1

static switch_port_t START_PORT = RTP_START_PORT;
static switch_port_t END_PORT = RTP_END_PORT;
static switch_port_t NEXT_PORT = RTP_START_PORT;
static switch_mutex_t *port_lock = NULL;
static void do_flush(switch_rtp_t *rtp_session);

typedef srtp_hdr_t rtp_hdr_t;

#ifdef ENABLE_ZRTP
#include "zrtp.h"
static zrtp_global_t *zrtp_global;
#ifndef WIN32
static zrtp_zid_t zid = { "FreeSWITCH01" };
#else
static zrtp_zid_t zid = { "FreeSWITCH0" };
#endif
static int zrtp_on = 0;
#define ZRTP_MITM_TRIES 100
#endif

#ifdef _MSC_VER
#pragma pack(4)
#endif

#ifdef _MSC_VER
#pragma pack()
#define ENABLE_SRTP
#endif

static switch_hash_t *alloc_hash = NULL;

typedef struct {
	srtp_hdr_t header;
	char body[SWITCH_RTP_MAX_BUF_LEN];
	switch_rtp_hdr_ext_t *ext;
	char *ebody;
} rtp_msg_t;

#define RTP_BODY(_s) (char *) (_s->recv_msg.ebody ? _s->recv_msg.ebody : _s->recv_msg.body)

typedef struct {
	switch_rtcp_hdr_t header;
	char body[SWITCH_RTCP_MAX_BUF_LEN];
} rtcp_msg_t;


typedef enum {
	VAD_FIRE_TALK = (1 << 0),
	VAD_FIRE_NOT_TALK = (1 << 1)
} vad_talk_mask_t;

struct switch_rtp_vad_data {
	switch_core_session_t *session;
	switch_codec_t vad_codec;
	switch_codec_t *read_codec;
	uint32_t bg_level;
	uint32_t bg_count;
	uint32_t bg_len;
	uint32_t diff_level;
	uint8_t hangunder;
	uint8_t hangunder_hits;
	uint8_t hangover;
	uint8_t hangover_hits;
	uint8_t cng_freq;
	uint8_t cng_count;
	switch_vad_flag_t flags;
	uint32_t ts;
	uint8_t start;
	uint8_t start_count;
	uint8_t scan_freq;
	time_t next_scan;
	int fire_events;
};

struct switch_rtp_rfc2833_data {
	switch_queue_t *dtmf_queue;
	char out_digit;
	unsigned char out_digit_packet[4];
	unsigned int out_digit_sofar;
	unsigned int out_digit_sub_sofar;
	unsigned int out_digit_dur;
	uint16_t in_digit_seq;
	uint32_t in_digit_ts;
	uint32_t last_in_digit_ts;
	uint32_t in_digit_sanity;
	uint32_t in_interleaved;
	uint32_t timestamp_dtmf;
	uint16_t last_duration;
	uint32_t flip;
	char first_digit;
	char last_digit;
	switch_queue_t *dtmf_inqueue;
	switch_mutex_t *dtmf_mutex;
	uint8_t in_digit_queued;
};

typedef struct {
	char *ice_user;
	char *user_ice;
	char *pass;
	uint32_t stuncount;
	uint32_t funny_stun;
	uint32_t default_stuncount;
} switch_rtp_ice_t;

struct switch_rtp {
	/* 
	 * Two sockets are needed because we might be transcoding protocol families
	 * (e.g. receive over IPv4 and send over IPv6). In case the protocol
	 * families are equal, sock_input == sock_output and only one socket is
	 * used.
	 */
	switch_socket_t *sock_input, *sock_output, *rtcp_sock_input, *rtcp_sock_output;
	switch_pollfd_t *read_pollfd, *rtcp_read_pollfd;
	switch_pollfd_t *jb_pollfd;

	switch_sockaddr_t *local_addr, *rtcp_local_addr;
	rtp_msg_t send_msg;
	rtcp_msg_t rtcp_send_msg;

	switch_sockaddr_t *remote_addr, *rtcp_remote_addr;
	rtp_msg_t recv_msg;
	rtcp_msg_t rtcp_recv_msg;

	switch_sockaddr_t *remote_stun_addr;

	uint32_t autoadj_window;
	uint32_t autoadj_tally;

	srtp_ctx_t *send_ctx;
	srtp_ctx_t *recv_ctx;
	srtp_policy_t send_policy;
	srtp_policy_t recv_policy;
	uint32_t srtp_errs;

	uint16_t seq;
	uint32_t ssrc;
	int8_t sending_dtmf;
	uint8_t need_mark;
	switch_payload_t payload;
	switch_payload_t rpayload;
	switch_rtp_invalid_handler_t invalid_handler;
	void *private_data;
	uint32_t ts;
	uint32_t last_write_ts;
	uint32_t last_read_ts;
	uint32_t last_cng_ts;
	uint32_t last_write_samplecount;
	uint32_t delay_samples;
	uint32_t next_write_samplecount;
	uint32_t max_next_write_samplecount;
	uint32_t queue_delay;
	switch_time_t last_write_timestamp;
	uint32_t flags;
	switch_memory_pool_t *pool;
	switch_sockaddr_t *from_addr, *rtcp_from_addr;
	char *rx_host;
	switch_port_t rx_port;
	switch_rtp_ice_t ice;
	switch_rtp_ice_t rtcp_ice;
	char *timer_name;
	char *local_host_str;
	char *remote_host_str;
	char *eff_remote_host_str;
	switch_time_t last_stun;
	uint32_t samples_per_interval;
	uint32_t samples_per_second;
	uint32_t conf_samples_per_interval;
	uint32_t rsamples_per_interval;
	uint32_t ms_per_packet;
	switch_port_t local_port;
	switch_port_t remote_port;
	switch_port_t eff_remote_port;
	switch_port_t remote_rtcp_port;

	struct switch_rtp_vad_data vad_data;
	struct switch_rtp_rfc2833_data dtmf_data;
	switch_payload_t te;
	switch_payload_t recv_te;
	switch_payload_t cng_pt;
	switch_mutex_t *flag_mutex;
	switch_mutex_t *read_mutex;
	switch_mutex_t *write_mutex;
	switch_timer_t timer;
	uint8_t ready;
	uint8_t cn;
	stfu_instance_t *jb;
	uint32_t max_missed_packets;
	uint32_t missed_count;
	rtp_msg_t write_msg;
	switch_rtp_crypto_key_t *crypto_keys[SWITCH_RTP_CRYPTO_MAX];
	int reading;
	int writing;
	char *stun_ip;
	switch_port_t stun_port;
	int from_auto;
	uint32_t cng_count;
	switch_rtp_bug_flag_t rtp_bugs;
	switch_rtp_stats_t stats;
	uint32_t hot_hits;
	uint32_t sync_packets;
	int rtcp_interval;
	switch_bool_t rtcp_fresh_frame;

	switch_time_t send_time;
	switch_byte_t auto_adj_used;
	uint8_t pause_jb;
	uint16_t last_seq;
	switch_time_t last_read_time;
	switch_size_t last_flush_packet_count;
	uint32_t interdigit_delay;

#ifdef ENABLE_ZRTP
	zrtp_session_t *zrtp_session;
	zrtp_profile_t *zrtp_profile;
	zrtp_stream_t *zrtp_stream;
	int zrtp_mitm_tries;
	int zinit;
#endif


};

struct switch_rtcp_source {
       unsigned ssrc1:32;
       unsigned fraction_lost:8;
       unsigned cumulative_lost:24;
       unsigned hi_seq_recieved:32;
       unsigned interarrival_jitter:32;
       unsigned lsr:32;
       unsigned lsr_delay:32;
};

#if SWITCH_BYTE_ORDER == __BIG_ENDIAN
struct switch_rtcp_s_desc_head {
       unsigned v:2;
       unsigned padding:1;
       unsigned sc:5;
       unsigned pt:8;
       unsigned length:16;
};

#else /*  BIG_ENDIAN */
struct switch_rtcp_s_desc_head {
       unsigned sc:5;
       unsigned padding:1;
       unsigned v:2;
       unsigned pt:8;
       unsigned length:16;
};
#endif

struct switch_rtcp_s_desc_trunk {
       unsigned ssrc:32;
       unsigned cname:8;
       unsigned length:8;
       char text[1]; 
};


struct switch_rtcp_senderinfo {
	unsigned ssrc:32;
	unsigned ntp_msw:32;
	unsigned ntp_lsw:32;
	unsigned ts:32;
	unsigned pc:32;
	unsigned oc:32;
       struct switch_rtcp_source sr_source;
       struct switch_rtcp_s_desc_head sr_desc_head;
       struct switch_rtcp_s_desc_trunk sr_desc_ssrc;

};

typedef enum {
	RESULT_CONTINUE,
	RESULT_GOTO_END,
	RESULT_GOTO_RECVFROM,
	RESULT_GOTO_TIMERCHECK
} handle_rfc2833_result_t;

static void do_2833(switch_rtp_t *rtp_session, switch_core_session_t *session);

static handle_rfc2833_result_t handle_rfc2833(switch_rtp_t *rtp_session, switch_size_t bytes, int *do_cng)
{

#ifdef DEBUG_2833
	if (rtp_session->dtmf_data.in_digit_sanity && !(rtp_session->dtmf_data.in_digit_sanity % 100)) {
		switch_log_printf(SWITCH_CHANNEL_LOG, SWITCH_LOG_ERROR, "sanity %d %ld\n", rtp_session->dtmf_data.in_digit_sanity, bytes);
	}
#endif

	if (rtp_session->dtmf_data.in_digit_sanity && !--rtp_session->dtmf_data.in_digit_sanity) {
		switch_core_session_t *session = switch_core_memory_pool_get_data(rtp_session->pool, "__session");
		rtp_session->dtmf_data.last_digit = 0;
		rtp_session->dtmf_data.in_digit_ts = 0;
		switch_log_printf(SWITCH_CHANNEL_SESSION_LOG(session), SWITCH_LOG_ERROR, "Failed DTMF sanity check.\n");
	}

	/* RFC2833 ... like all RFC RE: VoIP, guaranteed to drive you to insanity! 
	   We know the real rules here, but if we enforce them, it's an interop nightmare so,
	   we put up with as much as we can so we don't have to deal with being punished for
	   doing it right. Nice guys finish last!
	*/
	if (bytes > rtp_header_len && !switch_test_flag(rtp_session, SWITCH_RTP_FLAG_PROXY_MEDIA) &&
		!switch_test_flag(rtp_session, SWITCH_RTP_FLAG_PASS_RFC2833) && rtp_session->recv_te && rtp_session->recv_msg.header.pt == rtp_session->recv_te) {
		switch_size_t len = bytes - rtp_header_len;
		unsigned char *packet = (unsigned char *) RTP_BODY(rtp_session);
		int end;
		uint16_t duration;
		char key;
		uint16_t in_digit_seq;
		uint32_t ts;

		if (!(packet[0] || packet[1] || packet[2] || packet[3]) && len >= 8) {

			switch_core_session_t *session = switch_core_memory_pool_get_data(rtp_session->pool, "__session");
			packet += 4;
			len -= 4;
			switch_log_printf(SWITCH_CHANNEL_SESSION_LOG(session), SWITCH_LOG_WARNING, "DTMF payload offset by 4 bytes.\n");
		}

		if (!(packet[0] || packet[1] || packet[2] || packet[3])) {
			switch_core_session_t *session = switch_core_memory_pool_get_data(rtp_session->pool, "__session");
			switch_log_printf(SWITCH_CHANNEL_SESSION_LOG(session), SWITCH_LOG_ERROR, "Failed DTMF payload check.\n");
			rtp_session->dtmf_data.last_digit = 0;
			rtp_session->dtmf_data.in_digit_ts = 0;
			rtp_session->dtmf_data.in_digit_sanity = 0;
		}

		end = packet[1] & 0x80 ? 1 : 0;
		duration = (packet[2] << 8) + packet[3];
		key = switch_rfc2833_to_char(packet[0]);
		in_digit_seq = ntohs((uint16_t) rtp_session->recv_msg.header.seq);
		ts = htonl(rtp_session->recv_msg.header.ts);

		if (in_digit_seq < rtp_session->dtmf_data.in_digit_seq) {
			if (rtp_session->dtmf_data.in_digit_seq - in_digit_seq > 100) {
				rtp_session->dtmf_data.in_digit_seq = 0;
			}
		}
#ifdef DEBUG_2833
		switch_log_printf(SWITCH_CHANNEL_LOG, SWITCH_LOG_ERROR, "packet[%d]: %02x %02x %02x %02x\n", (int) len, (unsigned char) packet[0], (unsigned char) packet[1], (unsigned char) packet[2], (unsigned char) packet[3]);
#endif

		if (in_digit_seq > rtp_session->dtmf_data.in_digit_seq) {

			rtp_session->dtmf_data.in_digit_seq = in_digit_seq;
#ifdef DEBUG_2833

			switch_log_printf(SWITCH_CHANNEL_LOG, SWITCH_LOG_ERROR, "read: %c %u %u %u %u %d %d %s\n",
							  key, in_digit_seq, rtp_session->dtmf_data.in_digit_seq,
				   ts, duration, rtp_session->recv_msg.header.m, end, end && !rtp_session->dtmf_data.in_digit_ts ? "ignored" : "");
#endif

			if (!rtp_session->dtmf_data.in_digit_queued && rtp_session->dtmf_data.in_digit_ts) {
				if ((rtp_session->rtp_bugs & RTP_BUG_IGNORE_DTMF_DURATION)) {
					switch_dtmf_t dtmf = { key, switch_core_min_dtmf_duration(0), 0, SWITCH_DTMF_RTP };
#ifdef DEBUG_2833
					switch_log_printf(SWITCH_CHANNEL_LOG, SWITCH_LOG_ERROR, "Early Queuing digit %c:%d\n", dtmf.digit, dtmf.duration / 8);
#endif
					switch_rtp_queue_rfc2833_in(rtp_session, &dtmf);
					rtp_session->dtmf_data.in_digit_queued = 1;
				}

				if (rtp_session->jb && (rtp_session->rtp_bugs & RTP_BUG_FLUSH_JB_ON_DTMF)) {
					stfu_n_reset(rtp_session->jb);
				}
				
			}

			/* only set sanity if we do NOT ignore the packet */
			if (rtp_session->dtmf_data.in_digit_ts) {
				rtp_session->dtmf_data.in_digit_sanity = 2000;
			}

			if (rtp_session->dtmf_data.last_duration > duration && 
				rtp_session->dtmf_data.last_duration > 0xFC17 && ts == rtp_session->dtmf_data.in_digit_ts) {
				rtp_session->dtmf_data.flip++;
			}

			if (end) {
				if (!rtp_session->dtmf_data.in_digit_ts && rtp_session->dtmf_data.last_in_digit_ts != ts) {
#ifdef DEBUG_2833
					switch_log_printf(SWITCH_CHANNEL_LOG, SWITCH_LOG_ERROR, "start with end packet %d\n", ts);
#endif
					rtp_session->dtmf_data.last_in_digit_ts = ts;
					rtp_session->dtmf_data.in_digit_ts = ts;
					rtp_session->dtmf_data.first_digit = key;
					rtp_session->dtmf_data.in_digit_sanity = 2000;
				}
				if (rtp_session->dtmf_data.in_digit_ts) {
					switch_dtmf_t dtmf = { key, duration, 0, SWITCH_DTMF_RTP };

					if (ts > rtp_session->dtmf_data.in_digit_ts) {
						dtmf.duration += (ts - rtp_session->dtmf_data.in_digit_ts);
					}
					if (rtp_session->dtmf_data.flip) {
						dtmf.duration += rtp_session->dtmf_data.flip * 0xFFFF;
						rtp_session->dtmf_data.flip = 0;
#ifdef DEBUG_2833
						switch_log_printf(SWITCH_CHANNEL_LOG, SWITCH_LOG_ERROR, "you're welcome!\n");
#endif
					}
#ifdef DEBUG_2833
					switch_log_printf(SWITCH_CHANNEL_LOG, SWITCH_LOG_ERROR, "done digit=%c ts=%u start_ts=%u dur=%u ddur=%u\n",
						   dtmf.digit, ts, rtp_session->dtmf_data.in_digit_ts, duration, dtmf.duration);
#endif
						
					if (!(rtp_session->rtp_bugs & RTP_BUG_IGNORE_DTMF_DURATION) && !rtp_session->dtmf_data.in_digit_queued) {
#ifdef DEBUG_2833
						switch_log_printf(SWITCH_CHANNEL_LOG, SWITCH_LOG_ERROR, "Queuing digit %c:%d\n", dtmf.digit, dtmf.duration / 8);
#endif
						switch_rtp_queue_rfc2833_in(rtp_session, &dtmf);
					}

					rtp_session->dtmf_data.last_digit = rtp_session->dtmf_data.first_digit;

					rtp_session->dtmf_data.in_digit_ts = 0;
					rtp_session->dtmf_data.in_digit_sanity = 0;
					rtp_session->dtmf_data.in_digit_queued = 0;
					*do_cng = 1;
				} else {
					if (!switch_rtp_ready(rtp_session)) {
						return RESULT_GOTO_END;
					}
					switch_cond_next();
					return RESULT_GOTO_RECVFROM;
				}

			} else if (!rtp_session->dtmf_data.in_digit_ts) {
#ifdef DEBUG_2833
				switch_log_printf(SWITCH_CHANNEL_LOG, SWITCH_LOG_ERROR, "start %d [%c]\n", ts, key);
#endif
				rtp_session->dtmf_data.in_digit_ts = ts;
				rtp_session->dtmf_data.last_in_digit_ts = ts;
				rtp_session->dtmf_data.first_digit = key;
				rtp_session->dtmf_data.in_digit_sanity = 2000;
			}

			rtp_session->dtmf_data.last_duration = duration;
		} else {
#ifdef DEBUG_2833
			switch_log_printf(SWITCH_CHANNEL_LOG, SWITCH_LOG_ERROR, "drop: %c %u %u %u %u %d %d\n",
				   key, in_digit_seq, rtp_session->dtmf_data.in_digit_seq, ts, duration, rtp_session->recv_msg.header.m, end);
#endif
			switch_cond_next();
			return RESULT_GOTO_RECVFROM;
		}
	}

	if (bytes && rtp_session->dtmf_data.in_digit_ts) {
		if (!switch_rtp_ready(rtp_session)) {
			return RESULT_GOTO_END;
		}

		if (!rtp_session->dtmf_data.in_interleaved && rtp_session->recv_msg.header.pt != rtp_session->recv_te) {
			/* Drat, they are sending audio still as well as DTMF ok fine..... *sigh* */
			rtp_session->dtmf_data.in_interleaved = 1;
		}
			
		if (rtp_session->dtmf_data.in_interleaved || (rtp_session->rtp_bugs & RTP_BUG_IGNORE_DTMF_DURATION)) {
			if (rtp_session->recv_msg.header.pt == rtp_session->recv_te) {
				return RESULT_GOTO_RECVFROM;
			}
		} else {
			*do_cng = 1;
			return RESULT_GOTO_TIMERCHECK;
		}
	}

	return RESULT_CONTINUE;
}

struct switch_rtcp_report_block {
	uint32_t ssrc; /* The SSRC identifier of the source to which the information in this reception report block pertains. */
	unsigned int fraction :8; /* The fraction of RTP data packets from source SSRC_n lost since the previous SR or RR packet was sent */
	int lost :24; /* The total number of RTP data packets from source SSRC_n that have been lost since the beginning of reception */
	uint32_t highest_sequence_number_received;
	uint32_t jitter; /* An estimate of the statistical variance of the RTP data packet interarrival time, measured in timestamp units and expressed as an unsigned integer. */
	uint32_t lsr; /* The middle 32 bits out of 64 in the NTP timestamp */
	uint32_t dlsr; /* The delay, expressed in units of 1/65536 seconds, between receiving the last SR packet from source SSRC_n and sending this reception report block */
};

static int global_init = 0;
static int rtp_common_write(switch_rtp_t *rtp_session,
							rtp_msg_t *send_msg, void *data, uint32_t datalen, switch_payload_t payload, uint32_t timestamp, switch_frame_flag_t *flags);


static switch_status_t do_stun_ping(switch_rtp_t *rtp_session)
{
	uint8_t buf[256] = { 0 };
	uint8_t *start = buf;
	switch_stun_packet_t *packet;
	//unsigned int elapsed;
	switch_size_t bytes;
	switch_status_t status = SWITCH_STATUS_SUCCESS;

	switch_assert(rtp_session != NULL);

	WRITE_INC(rtp_session);

	if (rtp_session->ice.stuncount != 0) {
		rtp_session->ice.stuncount--;
		goto end;
	}
#if 0
	if (rtp_session->last_stun) {
		elapsed = (unsigned int) ((switch_micro_time_now() - rtp_session->last_stun) / 1000);

		if (elapsed > 30000) {
			switch_log_printf(SWITCH_CHANNEL_SESSION_LOG(session), SWITCH_LOG_ERROR, "No stun for a long time (PUNT!)\n");
			status = SWITCH_STATUS_FALSE;
			goto end;
		}
	}
#endif

	if (rtp_session->ice.funny_stun) {
		*start++ = 0;
		*start++ = 0;
		*start++ = 0x22;
		*start++ = 0x22;
	}

	packet = switch_stun_packet_build_header(SWITCH_STUN_BINDING_REQUEST, NULL, start);
	bytes = switch_stun_packet_length(packet);

	if (rtp_session->ice.funny_stun) {
		packet = (switch_stun_packet_t *) buf;
		bytes += 4;
	}


	switch_socket_sendto(rtp_session->sock_output, rtp_session->remote_stun_addr, 0, (void *) packet, &bytes);
	rtp_session->ice.stuncount = rtp_session->ice.default_stuncount;

 end:
	WRITE_DEC(rtp_session);

	return status;
}

static switch_status_t ice_out(switch_rtp_t *rtp_session, switch_rtp_ice_t *ice)
{
	uint8_t buf[256] = { 0 };
	switch_stun_packet_t *packet;
	unsigned int elapsed;
	switch_size_t bytes;
	switch_status_t status = SWITCH_STATUS_SUCCESS;
	switch_sockaddr_t *remote_addr = rtp_session->remote_addr;
	switch_socket_t *sock_output = rtp_session->sock_output;
	
	if (ice == &rtp_session->rtcp_ice) {
		sock_output = rtp_session->rtcp_sock_output;		
		remote_addr = rtp_session->rtcp_remote_addr;
	}

	switch_assert(rtp_session != NULL);
	switch_assert(ice->ice_user != NULL);

	READ_INC(rtp_session);

	if (ice->stuncount != 0) {
		ice->stuncount--;
		goto end;
	}

	if (rtp_session->last_stun) {
		elapsed = (unsigned int) ((switch_micro_time_now() - rtp_session->last_stun) / 1000);

		if (elapsed > 30000) {
			switch_core_session_t *session = switch_core_memory_pool_get_data(rtp_session->pool, "__session");
			switch_log_printf(SWITCH_CHANNEL_SESSION_LOG(session), SWITCH_LOG_ERROR, "No stun for a long time (PUNT!)\n");
			status = SWITCH_STATUS_FALSE;
			goto end;
		}
	}

	packet = switch_stun_packet_build_header(SWITCH_STUN_BINDING_REQUEST, NULL, buf);
	switch_stun_packet_attribute_add_username(packet, ice->ice_user, 32);
	if (ice->pass) {
		switch_stun_packet_attribute_add_password(packet, ice->pass, (uint16_t)strlen(ice->pass));
	}
	bytes = switch_stun_packet_length(packet);

	switch_socket_sendto(sock_output, remote_addr, 0, (void *) packet, &bytes);
						 
	ice->stuncount = ice->default_stuncount;


 end:
	READ_DEC(rtp_session);

	return status;
}


static void handle_stun_ping_reply(switch_rtp_t *rtp_session, void *data, switch_size_t len)
{
	if (!switch_rtp_ready(rtp_session)) {
		return;
	}

	rtp_session->last_stun = switch_micro_time_now();
}

static void handle_ice(switch_rtp_t *rtp_session, switch_rtp_ice_t *ice, void *data, switch_size_t len)
{
	switch_stun_packet_t *packet;
	switch_stun_packet_attribute_t *attr;
	void *end_buf;
	char username[33] = { 0 };
	unsigned char buf[512] = { 0 };
	switch_size_t cpylen = len;

	if (!switch_rtp_ready(rtp_session) || zstr(ice->user_ice) || zstr(ice->ice_user)) {
		return;
	}

	READ_INC(rtp_session);
	WRITE_INC(rtp_session);

	if (!switch_rtp_ready(rtp_session)) {
		goto end;
	}


	if (cpylen > 512) {
		cpylen = 512;
	}

	
	memcpy(buf, data, cpylen);
	packet = switch_stun_packet_parse(buf, sizeof(buf));
	if (!packet) {
		switch_core_session_t *session = switch_core_memory_pool_get_data(rtp_session->pool, "__session");
		//int sbytes = (int) cpylen;
		//int stat;

		//if ((stat = srtp_unprotect(rtp_session->recv_ctx, buf, &sbytes)) || !(packet = switch_stun_packet_parse(buf, sizeof(buf)))) {
			switch_log_printf(SWITCH_CHANNEL_SESSION_LOG(session), SWITCH_LOG_ERROR, "Invalid STUN/ICE packet received\n");
			goto end;
			//}
	}
	end_buf = buf + ((sizeof(buf) > packet->header.length) ? packet->header.length : sizeof(buf));

	rtp_session->last_stun = switch_micro_time_now();

	switch_stun_packet_first_attribute(packet, attr);

	do {
		switch (attr->type) {
		case SWITCH_STUN_ATTR_MAPPED_ADDRESS:
			if (attr->type) {
				char ip[16];
				uint16_t port;
				switch_stun_packet_attribute_get_mapped_address(attr, ip, &port);
			}
			break;
		case SWITCH_STUN_ATTR_USERNAME:
			if (attr->type) {
				switch_stun_packet_attribute_get_username(attr, username, 32);
			}
			break;
		}
	} while (switch_stun_packet_next_attribute(attr, end_buf));

	if ((packet->header.type == SWITCH_STUN_BINDING_REQUEST) && !strcmp(ice->user_ice, username)) {
		uint8_t stunbuf[512];
		switch_stun_packet_t *rpacket;
		const char *remote_ip;
		switch_size_t bytes;
		char ipbuf[25];
		//int rtcp = 0;
		switch_sockaddr_t *from_addr = rtp_session->from_addr;
		switch_socket_t *sock_output = rtp_session->sock_output;
		
		if (ice == &rtp_session->rtcp_ice) {
			//rtcp = 1;
			from_addr = rtp_session->rtcp_from_addr;
			sock_output = rtp_session->rtcp_sock_output;

		}


		memset(stunbuf, 0, sizeof(stunbuf));
		rpacket = switch_stun_packet_build_header(SWITCH_STUN_BINDING_RESPONSE, packet->header.id, stunbuf);
		switch_stun_packet_attribute_add_username(rpacket, username, 32);
		remote_ip = switch_get_addr(ipbuf, sizeof(ipbuf), from_addr);
		switch_stun_packet_attribute_add_binded_address(rpacket, (char *) remote_ip, switch_sockaddr_get_port(from_addr));
		bytes = switch_stun_packet_length(rpacket);
		switch_socket_sendto(sock_output, from_addr, 0, (void *) rpacket, &bytes);

	} else if (packet->header.type == SWITCH_STUN_BINDING_ERROR_RESPONSE) {
		switch_core_session_t *session = switch_core_memory_pool_get_data(rtp_session->pool, "__session");
		
		ice_out(rtp_session, ice);

		if (session) {
			switch_core_session_message_t msg = { 0 };
			msg.from = __FILE__;
			msg.numeric_arg = packet->header.type;
			msg.pointer_arg = packet;
			msg.message_id = SWITCH_MESSAGE_INDICATE_STUN_ERROR;
			switch_core_session_receive_message(session, &msg);			
			switch_log_printf(SWITCH_CHANNEL_SESSION_LOG(session), SWITCH_LOG_DEBUG, 
							  "STUN/ICE binding error received on %s channel\n", switch_test_flag(rtp_session, SWITCH_RTP_FLAG_VIDEO) ? "video" : "audio");
		}

	}

 end:

	READ_DEC(rtp_session);
	WRITE_DEC(rtp_session);
}

#ifdef ENABLE_ZRTP
SWITCH_STANDARD_SCHED_FUNC(zrtp_cache_save_callback)
{
	zrtp_status_t status = zrtp_status_ok;

	status = zrtp_def_cache_store(zrtp_global);
	switch_log_printf(SWITCH_CHANNEL_LOG, SWITCH_LOG_DEBUG, "Saving ZRTP cache: %s\n", zrtp_status_ok == status ? "OK" : "FAIL");
	task->runtime = switch_epoch_time_now(NULL) + 900;
}

static int zrtp_send_rtp_callback(const zrtp_stream_t *stream, char *rtp_packet, unsigned int rtp_packet_length)
{
	switch_rtp_t *rtp_session = zrtp_stream_get_userdata(stream);
	switch_size_t len = rtp_packet_length;
	zrtp_status_t status = zrtp_status_ok;

	switch_socket_sendto(rtp_session->sock_output, rtp_session->remote_addr, 0, rtp_packet, &len);
	return status;
}

static void zrtp_event_callback(zrtp_stream_t *stream, unsigned event)
{
	switch_rtp_t *rtp_session = zrtp_stream_get_userdata(stream);
	zrtp_session_info_t zrtp_session_info;
	switch_core_session_t *session = switch_core_memory_pool_get_data(rtp_session->pool, "__session");
	switch_channel_t *channel = switch_core_session_get_channel(session);
	switch_event_t *fsevent = NULL;
	const char *type;

	type = switch_test_flag(rtp_session, SWITCH_RTP_FLAG_VIDEO) ? "video" : "audio";

	switch (event) {
	case ZRTP_EVENT_IS_SECURE:
		{
			switch_set_flag(rtp_session, SWITCH_ZRTP_FLAG_SECURE_SEND);
			switch_set_flag(rtp_session, SWITCH_ZRTP_FLAG_SECURE_RECV);
			if (!switch_test_flag(rtp_session, SWITCH_RTP_FLAG_VIDEO)) {
				switch_set_flag(rtp_session, SWITCH_ZRTP_FLAG_SECURE_MITM_SEND);
				switch_set_flag(rtp_session, SWITCH_ZRTP_FLAG_SECURE_MITM_RECV);
			}
			if (zrtp_status_ok == zrtp_session_get(stream->session, &zrtp_session_info)) {
				if (zrtp_session_info.sas_is_ready) {

					switch_channel_set_variable_name_printf(channel, "true", "zrtp_secure_media_confirmed_%s", type);
					switch_channel_set_variable_name_printf(channel, stream->session->sas1.buffer, "zrtp_sas1_string_%s", type);
					switch_channel_set_variable_name_printf(channel, stream->session->sas2.buffer, "zrtp_sas2_string", type);
					zrtp_verified_set(zrtp_global, &stream->session->zid, &stream->session->peer_zid, (uint8_t)1);
				}
			}

			if (!switch_test_flag(rtp_session, SWITCH_RTP_FLAG_VIDEO)) {
				switch_core_session_t *session = switch_core_memory_pool_get_data(rtp_session->pool, "__session");

				if (session) {
					switch_channel_t *channel = switch_core_session_get_channel(session);
					switch_rtp_t *video_rtp_session = switch_channel_get_private(channel, "__zrtp_video_rtp_session");

					if (!video_rtp_session) {
						video_rtp_session = switch_channel_get_private_partner(channel, "__zrtp_video_rtp_session");
					}

					if (video_rtp_session) {
						if (zrtp_status_ok != zrtp_stream_attach(stream->session, &video_rtp_session->zrtp_stream)) {
							abort();
						}
						zrtp_stream_set_userdata(video_rtp_session->zrtp_stream, video_rtp_session);
						if (switch_true(switch_channel_get_variable(channel, "zrtp_enrollment"))) {
							zrtp_stream_registration_start(video_rtp_session->zrtp_stream, video_rtp_session->ssrc);
						} else {
							zrtp_stream_start(video_rtp_session->zrtp_stream, video_rtp_session->ssrc);
						}
					}
				}
			}

			if (switch_event_create(&fsevent, SWITCH_EVENT_CALL_SECURE) == SWITCH_STATUS_SUCCESS) {
				switch_event_add_header(fsevent, SWITCH_STACK_BOTTOM, "secure_media_type", "%s", type);
				switch_event_add_header(fsevent, SWITCH_STACK_BOTTOM, "secure_type", "zrtp:%s:%s", stream->session->sas1.buffer,
										stream->session->sas2.buffer);
				switch_event_add_header_string(fsevent, SWITCH_STACK_BOTTOM, "caller-unique-id", switch_channel_get_uuid(channel));
				switch_event_fire(&fsevent);
			}
		}
		break;
#if 0
	case ZRTP_EVENT_NO_ZRTP_QUICK:
		{
			if (stream != NULL) {
				zrtp_stream_stop(stream);
			}
		}
		break;
#endif
	case ZRTP_EVENT_IS_CLIENT_ENROLLMENT:
		{
			switch_log_printf(SWITCH_CHANNEL_SESSION_LOG(session), SWITCH_LOG_DEBUG, "Enrolled complete!\n");
			switch_channel_set_variable_name_printf(channel, "true", "zrtp_enroll_complete_%s", type);
		}
		break;

	case ZRTP_EVENT_USER_ALREADY_ENROLLED:
		{
			switch_log_printf(SWITCH_CHANNEL_SESSION_LOG(session), SWITCH_LOG_DEBUG, "User already enrolled!\n");
			switch_channel_set_variable_name_printf(channel, "true", "zrtp_already_enrolled_%s", type);
		}
		break;

	case ZRTP_EVENT_NEW_USER_ENROLLED:
		{
			switch_log_printf(SWITCH_CHANNEL_SESSION_LOG(session), SWITCH_LOG_DEBUG, "New user enrolled!\n");
			switch_channel_set_variable_name_printf(channel, "true", "zrtp_new_user_enrolled_%s", type);
		}
		break;

	case ZRTP_EVENT_USER_UNENROLLED:
		{
			switch_log_printf(SWITCH_CHANNEL_SESSION_LOG(session), SWITCH_LOG_DEBUG, "User unenrolled!\n");
			switch_channel_set_variable_name_printf(channel, "true", "zrtp_user_unenrolled_%s", type);
		}
		break;

	case ZRTP_EVENT_IS_PENDINGCLEAR:
		{
			switch_channel_set_variable_name_printf(channel, "false", "zrtp_secure_media_confirmed_%s", type);
			switch_clear_flag(rtp_session, SWITCH_ZRTP_FLAG_SECURE_SEND);
			switch_clear_flag(rtp_session, SWITCH_ZRTP_FLAG_SECURE_RECV);
			switch_clear_flag(rtp_session, SWITCH_ZRTP_FLAG_SECURE_MITM_SEND);
			switch_clear_flag(rtp_session, SWITCH_ZRTP_FLAG_SECURE_MITM_RECV);
			rtp_session->zrtp_mitm_tries = 0;
		}
		break;

	case ZRTP_EVENT_NO_ZRTP:
		{
			switch_channel_set_variable_name_printf(channel, "false", "zrtp_secure_media_confirmed_%s", type);
		}
		break;

	default:
		break;
	}
}

static void zrtp_logger(int level, const char *data, int len, int offset)
{
	switch_log_printf(SWITCH_CHANNEL_LOG, SWITCH_LOG_DEBUG, "%s", data);
}
#endif

SWITCH_DECLARE(void) switch_rtp_init(switch_memory_pool_t *pool)
{
#ifdef ENABLE_ZRTP
	const char *zid_string = switch_core_get_variable_pdup("switch_serial", pool);
	const char *zrtp_enabled = switch_core_get_variable_pdup("zrtp_enabled", pool);
	zrtp_config_t zrtp_config;
	char zrtp_cache_path[256] = "";
	zrtp_on = zrtp_enabled ? switch_true(zrtp_enabled) : 0;
#endif
	if (global_init) {
		return;
	}
	switch_core_hash_init(&alloc_hash, pool);
#ifdef ENABLE_ZRTP
	if (zrtp_on) {
		zrtp_config_defaults(&zrtp_config);
		strcpy(zrtp_config.client_id, "FreeSWITCH");
		zrtp_config.is_mitm = 1;
		zrtp_config.lic_mode = ZRTP_LICENSE_MODE_ACTIVE;
		switch_snprintf(zrtp_cache_path, sizeof(zrtp_cache_path), "%s%szrtp.dat", SWITCH_GLOBAL_dirs.db_dir, SWITCH_PATH_SEPARATOR);
		zrtp_zstrcpyc((zrtp_stringn_t*)zrtp_config.def_cache_path.buffer, zrtp_cache_path);
		zrtp_config.def_cache_path.length = (uint16_t)strlen(zrtp_cache_path);
		zrtp_config.def_cache_path.max_length = 255;
		zrtp_config.cb.event_cb.on_zrtp_protocol_event = (void (*)(zrtp_stream_t*,zrtp_protocol_event_t))zrtp_event_callback;
		zrtp_config.cb.misc_cb.on_send_packet = zrtp_send_rtp_callback;
		zrtp_config.cb.event_cb.on_zrtp_security_event = (void (*)(zrtp_stream_t*,zrtp_security_event_t))zrtp_event_callback;

		zrtp_log_set_log_engine((zrtp_log_engine *) zrtp_logger);
		zrtp_log_set_level(4);
		if (zrtp_status_ok == zrtp_init(&zrtp_config, &zrtp_global)) {

			memcpy(zid, zid_string, 12);
			switch_scheduler_add_task(switch_epoch_time_now(NULL) + 900, zrtp_cache_save_callback, "zrtp_cache_save", "core", 0, NULL,
									  SSHF_NONE | SSHF_NO_DEL);
		} else {
			switch_core_set_variable("zrtp_enabled", NULL);
			zrtp_on = 0;
			switch_log_printf(SWITCH_CHANNEL_LOG, SWITCH_LOG_CRIT, "ZRTP init failed!\n");
		}

	}
#endif
#ifdef ENABLE_SRTP
	srtp_init();
#endif
	switch_mutex_init(&port_lock, SWITCH_MUTEX_NESTED, pool);
	global_init = 1;
}


static int check_srtp_and_ice(switch_rtp_t *rtp_session)
{
	int ret = 0;


		if (switch_test_flag(rtp_session, SWITCH_RTP_FLAG_AUTO_CNG) && rtp_session->send_msg.header.ts &&
			rtp_session->timer.samplecount >= (rtp_session->last_write_samplecount + (rtp_session->samples_per_interval * 50))) {
			uint8_t data[10] = { 0 };
			switch_frame_flag_t frame_flags = SFF_NONE;
			data[0] = 65;
			rtp_session->cn++;
			switch_rtp_write_manual(rtp_session, (void *) data, 2, 0, rtp_session->cng_pt, ntohl(rtp_session->send_msg.header.ts), &frame_flags);
		}



	if (rtp_session->rtcp_sock_output &&
		switch_test_flag(rtp_session, SWITCH_RTP_FLAG_ENABLE_RTCP) && !switch_test_flag(rtp_session, SWITCH_RTP_FLAG_RTCP_PASSTHRU) &&
		rtp_session->rtcp_interval && (rtp_session->stats.read_count % rtp_session->rtcp_interval) == 0) {
		struct switch_rtcp_senderinfo *sr = (struct switch_rtcp_senderinfo*) rtp_session->rtcp_send_msg.body;
		const char* str_cname=NULL;
		
		//rtp_msg_t *send_msg = &rtp_session->send_msg;
		switch_size_t rtcp_bytes;
		switch_byte_t *ptr = (switch_byte_t *)rtp_session->rtcp_send_msg.body;
		switch_time_t when = 0;

		rtp_session->rtcp_send_msg.header.version = 2;
		rtp_session->rtcp_send_msg.header.p = 0;
		rtp_session->rtcp_send_msg.header.count = 1;

		sr->ssrc = htonl(rtp_session->ssrc);

		if (!rtp_session->stats.inbound.period_packet_count) {
			rtp_session->rtcp_send_msg.header.type = 201;
			rtcp_bytes = sizeof(switch_rtcp_hdr_t) + 4;
			ptr += 4;
		} else {
			switch_time_t when;
			rtp_session->rtcp_send_msg.header.type = 200;			
			
			if (rtp_session->send_time) {
				when = rtp_session->send_time;
			} else {
				when = switch_time_now();
			}

			sr->ntp_msw = htonl((u_long)(when / 1000000 + 2208988800UL));
			/*
			sr->ntp_lsw = htonl((u_long)(when % 1000000 * ((UINT_MAX * 1.0)/ 1000000.0)));
			*/
			sr->ntp_lsw = htonl((u_long)(rtp_session->send_time % 1000000 * 4294.967296));
			sr->ts = htonl(rtp_session->last_write_ts);
			sr->pc = htonl(rtp_session->stats.outbound.packet_count);
			sr->oc = htonl((rtp_session->stats.outbound.raw_bytes - rtp_session->stats.outbound.packet_count * sizeof(srtp_hdr_t)));

		}

		/* TBD need to put more accurate stats here. */

		sr->sr_source.ssrc1 = htonl(rtp_session->stats.rtcp.peer_ssrc);
		sr->sr_source.fraction_lost = 0;
		sr->sr_source.cumulative_lost = htonl(rtp_session->stats.inbound.skip_packet_count);
		sr->sr_source.hi_seq_recieved = htonl(rtp_session->recv_msg.header.seq);
		sr->sr_source.interarrival_jitter = htonl(0);
		sr->sr_source.lsr = htonl(0);
		sr->sr_source.lsr_delay = htonl(0);

		sr->sr_desc_head.v = 0x02;
		sr->sr_desc_head.padding = 0;
		sr->sr_desc_head.sc = 1;
		sr->sr_desc_head.pt = 202;
		sr->sr_desc_head.length = htons(5);

		sr->sr_desc_ssrc.ssrc = htonl(rtp_session->ssrc);
		sr->sr_desc_ssrc.cname = 0x1; 
		{
			char bufa[30];
			str_cname = switch_get_addr(bufa, sizeof(bufa), rtp_session->rtcp_local_addr);

			switch_log_printf(SWITCH_CHANNEL_LOG, SWITCH_LOG_DEBUG10, "Setting RTCP src-1 to %s\n", str_cname);
			sr->sr_desc_ssrc.length = strlen(str_cname);
			memcpy ((char*)sr->sr_desc_ssrc.text, str_cname, strlen(str_cname));
		}

		switch_log_printf(SWITCH_CHANNEL_LOG, SWITCH_LOG_DEBUG10, "Setting RTCP src-1 LENGTH  to %d (%d, %s)\n", sr->sr_desc_ssrc.length, sr->sr_desc_head.length, str_cname);
		switch_log_printf(SWITCH_CHANNEL_LOG, SWITCH_LOG_DEBUG10, "Setting msw = %d, lsw = %d \n", sr->ntp_msw, sr->ntp_lsw);
		switch_log_printf(SWITCH_CHANNEL_LOG, SWITCH_LOG_DEBUG10, "now = %"SWITCH_TIME_T_FMT", now lo = %d, now hi = %d\n", when, (int32_t)(when&0xFFFFFFFF), (int32_t)((when>>32&0xFFFFFFFF)));

		rtcp_bytes = sizeof(switch_rtcp_hdr_t) + sizeof(struct switch_rtcp_senderinfo) + sr->sr_desc_ssrc.length -1 ;
		rtp_session->rtcp_send_msg.header.length = htons((u_short)(rtcp_bytes / 4) - 1); 
		

#ifdef ENABLE_SRTP
		if (switch_test_flag(rtp_session, SWITCH_RTP_FLAG_SECURE_SEND)) {
			int sbytes = (int) rtcp_bytes;
			int stat = srtp_protect_rtcp(rtp_session->send_ctx, &rtp_session->rtcp_send_msg.header, &sbytes);
			if (stat) {
				switch_core_session_t *session = switch_core_memory_pool_get_data(rtp_session->pool, "__session");
				switch_log_printf(SWITCH_CHANNEL_SESSION_LOG(session), SWITCH_LOG_ERROR, "Error: SRTP RTCP protection failed with code %d\n", stat);
			}
			rtcp_bytes = sbytes;
		}
#endif

#ifdef ENABLE_ZRTP
		/* ZRTP Send */
		if (zrtp_on && !switch_test_flag(rtp_session, SWITCH_RTP_FLAG_PROXY_MEDIA)) {
			unsigned int sbytes = (int) rtcp_bytes;
			zrtp_status_t stat = zrtp_status_fail;

			stat = zrtp_process_rtcp(rtp_session->zrtp_stream, (void *) &rtp_session->rtcp_send_msg, &sbytes);

			switch (stat) {
			case zrtp_status_ok:
				break;
			case zrtp_status_drop:
				switch_log_printf(SWITCH_CHANNEL_LOG, SWITCH_LOG_ERROR, "Error: zRTP protection drop with code %d\n", stat);
				ret = (int)rtcp_bytes;
				goto end;
				break;
			case zrtp_status_fail:
				switch_log_printf(SWITCH_CHANNEL_LOG, SWITCH_LOG_ERROR, "Error: zRTP protection fail with code %d\n", stat);
				break;
			default:
				break;
			}

			rtcp_bytes = sbytes;
		}
#endif
		if (switch_socket_sendto(rtp_session->rtcp_sock_output, rtp_session->rtcp_remote_addr, 0, 
								 (void *)&rtp_session->rtcp_send_msg, &rtcp_bytes ) != SWITCH_STATUS_SUCCESS) {
			switch_core_session_t *session = switch_core_memory_pool_get_data(rtp_session->pool, "__session");
			switch_log_printf(SWITCH_CHANNEL_SESSION_LOG(session), SWITCH_LOG_DEBUG,"RTCP packet not written\n");
		} else {
			rtp_session->stats.inbound.period_packet_count = 0;
		}

		if (rtp_session->rtcp_ice.ice_user) {
			ice_out(rtp_session, &rtp_session->rtcp_ice);
		}
	}
	

	if (rtp_session->remote_stun_addr) {
		do_stun_ping(rtp_session);
	}

	if (rtp_session->ice.ice_user) {
		if (ice_out(rtp_session, &rtp_session->ice) != SWITCH_STATUS_SUCCESS) {
			ret = -1;
			goto end;
		}
	}

	if (rtp_session->rtcp_ice.ice_user) {
		if (ice_out(rtp_session, &rtp_session->rtcp_ice) != SWITCH_STATUS_SUCCESS) {
			ret = -1;
			goto end;
		}
	}

 end:

	return ret;
}

SWITCH_DECLARE(void) switch_rtp_ping(switch_rtp_t *rtp_session)
{
	check_srtp_and_ice(rtp_session);
}

SWITCH_DECLARE(void) switch_rtp_get_random(void *buf, uint32_t len)
{
#ifdef ENABLE_SRTP
	crypto_get_random(buf, len);
#else
	switch_stun_random_string(buf, len, NULL);
#endif
}


SWITCH_DECLARE(void) switch_rtp_shutdown(void)
{
	switch_core_port_allocator_t *alloc = NULL;
	switch_hash_index_t *hi;
	const void *var;
	void *val;

	if (!global_init) {
		return;
	}

	switch_mutex_lock(port_lock);

	for (hi = switch_hash_first(NULL, alloc_hash); hi; hi = switch_hash_next(hi)) {
		switch_hash_this(hi, &var, NULL, &val);
		if ((alloc = (switch_core_port_allocator_t *) val)) {
			switch_log_printf(SWITCH_CHANNEL_LOG, SWITCH_LOG_DEBUG, "Destroy port allocator for %s\n", (char *) var);
			switch_core_port_allocator_destroy(&alloc);
		}
	}

	switch_core_hash_destroy(&alloc_hash);
	switch_mutex_unlock(port_lock);

#ifdef ENABLE_ZRTP
	if (zrtp_on) {
		zrtp_status_t status = zrtp_status_ok;

		status = zrtp_def_cache_store(zrtp_global);
		switch_log_printf(SWITCH_CHANNEL_LOG, SWITCH_LOG_DEBUG, "Saving ZRTP cache: %s\n", zrtp_status_ok == status ? "OK" : "FAIL");
		zrtp_down(zrtp_global);
	}
#endif
#ifdef ENABLE_SRTP
	crypto_kernel_shutdown();
#endif

}

SWITCH_DECLARE(switch_port_t) switch_rtp_set_start_port(switch_port_t port)
{
	if (port) {
		if (port_lock) {
			switch_mutex_lock(port_lock);
		}
		if (NEXT_PORT == START_PORT) {
			NEXT_PORT = port;
		}
		START_PORT = port;
		if (NEXT_PORT < START_PORT) {
			NEXT_PORT = START_PORT;
		}
		if (port_lock) {
			switch_mutex_unlock(port_lock);
		}
	}
	return START_PORT;
}

SWITCH_DECLARE(switch_port_t) switch_rtp_set_end_port(switch_port_t port)
{
	if (port) {
		if (port_lock) {
			switch_mutex_lock(port_lock);
		}
		END_PORT = port;
		if (NEXT_PORT > END_PORT) {
			NEXT_PORT = START_PORT;
		}
		if (port_lock) {
			switch_mutex_unlock(port_lock);
		}
	}
	return END_PORT;
}

SWITCH_DECLARE(void) switch_rtp_release_port(const char *ip, switch_port_t port)
{
	switch_core_port_allocator_t *alloc = NULL;

	if (!ip || !port) {
		return;
	}

	switch_mutex_lock(port_lock);
	if ((alloc = switch_core_hash_find(alloc_hash, ip))) {
		switch_core_port_allocator_free_port(alloc, port);
	}
	switch_mutex_unlock(port_lock);

}

SWITCH_DECLARE(switch_port_t) switch_rtp_request_port(const char *ip)
{
	switch_port_t port = 0;
	switch_core_port_allocator_t *alloc = NULL;

	switch_mutex_lock(port_lock);
	alloc = switch_core_hash_find(alloc_hash, ip);
	if (!alloc) {
		if (switch_core_port_allocator_new(START_PORT, END_PORT, SPF_EVEN, &alloc) != SWITCH_STATUS_SUCCESS) {
			abort();
		}

		switch_core_hash_insert(alloc_hash, ip, alloc);
	}

	if (switch_core_port_allocator_request_port(alloc, &port) != SWITCH_STATUS_SUCCESS) {
		port = 0;
	}

	switch_mutex_unlock(port_lock);
	return port;
}

SWITCH_DECLARE(void) switch_rtp_intentional_bugs(switch_rtp_t *rtp_session, switch_rtp_bug_flag_t bugs)
{
	rtp_session->rtp_bugs = bugs;

	if ((rtp_session->rtp_bugs & RTP_BUG_START_SEQ_AT_ZERO)) {
		rtp_session->seq = 0;
	}

}


static switch_status_t enable_remote_rtcp_socket(switch_rtp_t *rtp_session, const char **err) {
	
	switch_status_t status = SWITCH_STATUS_SUCCESS;

	if (switch_test_flag(rtp_session, SWITCH_RTP_FLAG_ENABLE_RTCP)) {

		if (switch_sockaddr_info_get(&rtp_session->rtcp_remote_addr, rtp_session->eff_remote_host_str, SWITCH_UNSPEC, 
									 rtp_session->remote_rtcp_port, 0, rtp_session->pool) != SWITCH_STATUS_SUCCESS || !rtp_session->rtcp_remote_addr) {
			*err = "RTCP Remote Address Error!";
			return SWITCH_STATUS_FALSE;
		} else {
			const char *host;
			char bufa[30];
			switch_core_session_t *session = switch_core_memory_pool_get_data(rtp_session->pool, "__session");
			host = switch_get_addr(bufa, sizeof(bufa), rtp_session->rtcp_remote_addr);

			switch_log_printf(SWITCH_CHANNEL_SESSION_LOG(session), SWITCH_LOG_DEBUG, "Setting RTCP remote addr to %s:%d\n", host, rtp_session->remote_rtcp_port);
		}

		if (!(rtp_session->rtcp_sock_input && rtp_session->rtcp_sock_output)) {
			if (rtp_session->rtcp_sock_input && switch_sockaddr_get_family(rtp_session->rtcp_remote_addr) == 
				switch_sockaddr_get_family(rtp_session->rtcp_local_addr)) {
				rtp_session->rtcp_sock_output = rtp_session->rtcp_sock_input;
			} else {
				if (rtp_session->rtcp_sock_output && rtp_session->rtcp_sock_output != rtp_session->rtcp_sock_input) {
					switch_socket_close(rtp_session->rtcp_sock_output);
				}
				if ((status = switch_socket_create(&rtp_session->rtcp_sock_output,
												   switch_sockaddr_get_family(rtp_session->rtcp_remote_addr),
												   SOCK_DGRAM, 0, rtp_session->pool)) != SWITCH_STATUS_SUCCESS) {
					*err = "RTCP Socket Error!";
				}
			}
		}
	} else {
		*err = "RTCP NOT ACTIVE!";
	}
	
	return status;
	
}

static switch_status_t enable_local_rtcp_socket(switch_rtp_t *rtp_session, const char **err) {

	const char *host = rtp_session->local_host_str;
	switch_port_t port = rtp_session->local_port;
	switch_socket_t *rtcp_new_sock = NULL, *rtcp_old_sock = NULL;
	switch_status_t status = SWITCH_STATUS_SUCCESS;
	char bufa[30];

	if (switch_test_flag(rtp_session, SWITCH_RTP_FLAG_ENABLE_RTCP)) {
		if (switch_sockaddr_info_get(&rtp_session->rtcp_local_addr, host, SWITCH_UNSPEC, port+1, 0, rtp_session->pool) != SWITCH_STATUS_SUCCESS) {
			*err = "RTCP Local Address Error!";
			goto done;
		}
		
		if (switch_socket_create(&rtcp_new_sock, switch_sockaddr_get_family(rtp_session->rtcp_local_addr), SOCK_DGRAM, 0, rtp_session->pool) != SWITCH_STATUS_SUCCESS) {
			*err = "RTCP Socket Error!";
			goto done;
		}
		
		if (switch_socket_opt_set(rtcp_new_sock, SWITCH_SO_REUSEADDR, 1) != SWITCH_STATUS_SUCCESS) {
			*err = "RTCP Socket Error!";
			goto done;
		}
		
		if (switch_socket_bind(rtcp_new_sock, rtp_session->rtcp_local_addr) != SWITCH_STATUS_SUCCESS) {
			*err = "RTCP Bind Error!";
			goto done;
		}
		
		if (switch_sockaddr_info_get(&rtp_session->rtcp_from_addr, switch_get_addr(bufa, sizeof(bufa), rtp_session->from_addr),
											 SWITCH_UNSPEC, switch_sockaddr_get_port(rtp_session->from_addr) + 1, 0, rtp_session->pool) != SWITCH_STATUS_SUCCESS) {
			*err = "RTCP From Address Error!";
			goto done;
		}

		rtcp_old_sock = rtp_session->rtcp_sock_input;
		rtp_session->rtcp_sock_input = rtcp_new_sock;
		rtcp_new_sock = NULL;

		switch_socket_create_pollset(&rtp_session->rtcp_read_pollfd, rtp_session->rtcp_sock_input, SWITCH_POLLIN | SWITCH_POLLERR, rtp_session->pool);

 done:
		
		if (*err) {
			switch_core_session_t *session = switch_core_memory_pool_get_data(rtp_session->pool, "__session");
			switch_log_printf(SWITCH_CHANNEL_SESSION_LOG(session), SWITCH_LOG_ERROR, "Error allocating rtcp [%s]\n", *err);
			status = SWITCH_STATUS_FALSE;
		}

		if (rtcp_new_sock) {
			switch_socket_close(rtcp_new_sock);
		}
			
		if (rtcp_old_sock) {
			switch_socket_close(rtcp_old_sock);
		}
	} else {
		status = SWITCH_STATUS_FALSE;
	}

	return status;
}

SWITCH_DECLARE(switch_status_t) switch_rtp_set_local_address(switch_rtp_t *rtp_session, const char *host, switch_port_t port, const char **err)
{
	switch_socket_t *new_sock = NULL, *old_sock = NULL;
	switch_status_t status = SWITCH_STATUS_FALSE;
#ifndef WIN32
	char o[5] = "TEST", i[5] = "";
	switch_size_t len, ilen = 0;
	int x;
#endif

	if (rtp_session->ready != 1) {
		if (!switch_rtp_ready(rtp_session)) {
			return SWITCH_STATUS_FALSE;
		}

		WRITE_INC(rtp_session);
		READ_INC(rtp_session);

		if (!switch_rtp_ready(rtp_session)) {
			goto done;
		}
	}


	*err = NULL;

	if (zstr(host) || !port) {
		*err = "Address Error";
		goto done;
	}


	rtp_session->local_host_str = switch_core_strdup(rtp_session->pool, host);
	rtp_session->local_port = port;


	if (switch_sockaddr_info_get(&rtp_session->local_addr, host, SWITCH_UNSPEC, port, 0, rtp_session->pool) != SWITCH_STATUS_SUCCESS) {
		*err = "Local Address Error!";
		goto done;
	}

	
	if (rtp_session->sock_input) {
		switch_rtp_kill_socket(rtp_session);
	}

	if (switch_socket_create(&new_sock, switch_sockaddr_get_family(rtp_session->local_addr), SOCK_DGRAM, 0, rtp_session->pool) != SWITCH_STATUS_SUCCESS) {
		*err = "Socket Error!";
		goto done;
	}

	if (switch_socket_opt_set(new_sock, SWITCH_SO_REUSEADDR, 1) != SWITCH_STATUS_SUCCESS) {
		*err = "Socket Error!";
		goto done;
	}
	
	if (switch_socket_bind(new_sock, rtp_session->local_addr) != SWITCH_STATUS_SUCCESS) {
		char *em = switch_core_sprintf(rtp_session->pool, "Bind Error! %s:%d", host, port);
		*err = em;
		goto done;
	}

#ifndef WIN32
	len = sizeof(i);
	switch_socket_opt_set(new_sock, SWITCH_SO_NONBLOCK, TRUE);

	switch_socket_sendto(new_sock, rtp_session->local_addr, 0, (void *) o, &len);

	x = 0;
	while (!ilen) {
		switch_status_t status;
		ilen = len;
		status = switch_socket_recvfrom(rtp_session->from_addr, new_sock, 0, (void *) i, &ilen);

		if (status != SWITCH_STATUS_SUCCESS && status != SWITCH_STATUS_BREAK) {
			break;
		}

		if (++x > 1000) {
			break;
		}
		switch_cond_next();
	}
	switch_socket_opt_set(new_sock, SWITCH_SO_NONBLOCK, FALSE);

#endif

	old_sock = rtp_session->sock_input;
	rtp_session->sock_input = new_sock;
	new_sock = NULL;

	if (switch_test_flag(rtp_session, SWITCH_RTP_FLAG_USE_TIMER) || switch_test_flag(rtp_session, SWITCH_RTP_FLAG_NOBLOCK)) {
		switch_socket_opt_set(rtp_session->sock_input, SWITCH_SO_NONBLOCK, TRUE);
		switch_set_flag_locked(rtp_session, SWITCH_RTP_FLAG_NOBLOCK);
	}

	switch_socket_create_pollset(&rtp_session->read_pollfd, rtp_session->sock_input, SWITCH_POLLIN | SWITCH_POLLERR, rtp_session->pool);

	if (switch_test_flag(rtp_session, SWITCH_RTP_FLAG_ENABLE_RTCP)) {
		if ((status = enable_local_rtcp_socket(rtp_session, err)) == SWITCH_STATUS_SUCCESS) {
			*err = "Success";
		}
	} else {
		status = SWITCH_STATUS_SUCCESS;
		*err = "Success";
	}
	
	switch_set_flag_locked(rtp_session, SWITCH_RTP_FLAG_IO);

 done:

	if (new_sock) {
		switch_socket_close(new_sock);
	}

	if (old_sock) {
		switch_socket_close(old_sock);
	}


	if (rtp_session->ready != 1) {
		WRITE_DEC(rtp_session);
		READ_DEC(rtp_session);
	}

	return status;
}

SWITCH_DECLARE(void) switch_rtp_set_max_missed_packets(switch_rtp_t *rtp_session, uint32_t max)
{
	if (rtp_session->missed_count >= max) {
		switch_core_session_t *session = switch_core_memory_pool_get_data(rtp_session->pool, "__session");
		switch_log_printf(SWITCH_CHANNEL_SESSION_LOG(session), SWITCH_LOG_WARNING,
						  "new max missed packets(%d->%d) greater than current missed packets(%d). RTP will timeout.\n",
						  rtp_session->missed_count, max, rtp_session->missed_count);
	}

	rtp_session->max_missed_packets = max;
}

SWITCH_DECLARE(void) switch_rtp_reset_media_timer(switch_rtp_t *rtp_session)
{
	rtp_session->missed_count = 0;
}

SWITCH_DECLARE(char *) switch_rtp_get_remote_host(switch_rtp_t *rtp_session)
{
	return zstr(rtp_session->remote_host_str) ? "0.0.0.0" : rtp_session->remote_host_str;
}

SWITCH_DECLARE(switch_port_t) switch_rtp_get_remote_port(switch_rtp_t *rtp_session)
{
	return rtp_session->remote_port;
}

static void ping_socket(switch_rtp_t *rtp_session)
{
	uint32_t o = UINT_MAX;
	switch_size_t len = sizeof(o);
	switch_socket_sendto(rtp_session->sock_input, rtp_session->local_addr, 0, (void *) &o, &len);

	if (switch_test_flag(rtp_session, SWITCH_RTP_FLAG_ENABLE_RTCP) && rtp_session->rtcp_sock_input) {
		switch_socket_sendto(rtp_session->rtcp_sock_input, rtp_session->rtcp_local_addr, 0, (void *) &o, &len);
	}
}

SWITCH_DECLARE(switch_status_t) switch_rtp_udptl_mode(switch_rtp_t *rtp_session) 
{
	switch_socket_t *sock;

	READ_INC(rtp_session);
	WRITE_INC(rtp_session);

	if (switch_test_flag(rtp_session, SWITCH_RTP_FLAG_USE_TIMER) || rtp_session->timer.timer_interface) {
		switch_core_timer_destroy(&rtp_session->timer);
		memset(&rtp_session->timer, 0, sizeof(rtp_session->timer));
		switch_clear_flag_locked(rtp_session, SWITCH_RTP_FLAG_USE_TIMER);
	}

	switch_clear_flag(rtp_session, SWITCH_RTP_FLAG_ENABLE_RTCP);

	if (rtp_session->rtcp_sock_input) {
		ping_socket(rtp_session);
		switch_socket_shutdown(rtp_session->rtcp_sock_input, SWITCH_SHUTDOWN_READWRITE);
	}

	if (rtp_session->rtcp_sock_output && rtp_session->rtcp_sock_output != rtp_session->rtcp_sock_input) {
		switch_socket_shutdown(rtp_session->rtcp_sock_output, SWITCH_SHUTDOWN_READWRITE);
	}

	if ((sock = rtp_session->rtcp_sock_input)) {
		rtp_session->rtcp_sock_input = NULL;
		switch_socket_close(sock);

		if (rtp_session->rtcp_sock_output && rtp_session->rtcp_sock_output != sock) {
			if ((sock = rtp_session->rtcp_sock_output)) {
				rtp_session->rtcp_sock_output = NULL;
				switch_socket_close(sock);
			}
		}
	}

	switch_set_flag_locked(rtp_session, SWITCH_RTP_FLAG_UDPTL);
	switch_set_flag_locked(rtp_session, SWITCH_RTP_FLAG_PROXY_MEDIA);
	switch_socket_opt_set(rtp_session->sock_input, SWITCH_SO_NONBLOCK, FALSE);
	switch_clear_flag_locked(rtp_session, SWITCH_RTP_FLAG_NOBLOCK);
		
	WRITE_DEC(rtp_session);
	READ_DEC(rtp_session);

	switch_clear_flag_locked(rtp_session, SWITCH_RTP_FLAG_STICKY_FLUSH);
	switch_clear_flag_locked(rtp_session, SWITCH_RTP_FLAG_FLUSH);

	switch_rtp_break(rtp_session);
	
	return SWITCH_STATUS_SUCCESS;

}


SWITCH_DECLARE(switch_status_t) switch_rtp_set_remote_address(switch_rtp_t *rtp_session, const char *host, switch_port_t port, switch_port_t remote_rtcp_port,
															  switch_bool_t change_adv_addr, const char **err)
{
	switch_sockaddr_t *remote_addr;
	switch_status_t status = SWITCH_STATUS_SUCCESS;
	*err = "Success";

	if (switch_sockaddr_info_get(&remote_addr, host, SWITCH_UNSPEC, port, 0, rtp_session->pool) != SWITCH_STATUS_SUCCESS || !remote_addr) {
		*err = "Remote Address Error!";
		return SWITCH_STATUS_FALSE;
	}


	switch_mutex_lock(rtp_session->write_mutex);

	rtp_session->remote_addr = remote_addr;

	if (change_adv_addr) {
		rtp_session->remote_host_str = switch_core_strdup(rtp_session->pool, host);
		rtp_session->remote_port = port;
	}

	rtp_session->eff_remote_host_str = switch_core_strdup(rtp_session->pool, host);
	rtp_session->eff_remote_port = port;

	if (rtp_session->sock_input && switch_sockaddr_get_family(rtp_session->remote_addr) == switch_sockaddr_get_family(rtp_session->local_addr)) {
		rtp_session->sock_output = rtp_session->sock_input;
	} else {
		if (rtp_session->sock_output && rtp_session->sock_output != rtp_session->sock_input) {
			switch_socket_close(rtp_session->sock_output);
		}
		if ((status = switch_socket_create(&rtp_session->sock_output,
										   switch_sockaddr_get_family(rtp_session->remote_addr),
										   SOCK_DGRAM, 0, rtp_session->pool)) != SWITCH_STATUS_SUCCESS) {
			*err = "Socket Error!";
		}
	}

	if (switch_test_flag(rtp_session, SWITCH_RTP_FLAG_ENABLE_RTCP)) {	
		if (remote_rtcp_port) {
			rtp_session->remote_rtcp_port = remote_rtcp_port;
		} else {
			rtp_session->remote_rtcp_port = rtp_session->eff_remote_port + 1;
		}
		status = enable_remote_rtcp_socket(rtp_session, err);
	}

	switch_mutex_unlock(rtp_session->write_mutex);

	return status;
}

SWITCH_DECLARE(switch_status_t) switch_rtp_add_crypto_key(switch_rtp_t *rtp_session,
														  switch_rtp_crypto_direction_t direction,
														  uint32_t index, switch_rtp_crypto_key_type_t type, unsigned char *key, switch_size_t keylen)
{
#ifndef ENABLE_SRTP
	switch_log_printf(SWITCH_CHANNEL_SESSION_LOG(session), SWITCH_LOG_CRIT, "SRTP NOT SUPPORTED IN THIS BUILD!\n");
	return SWITCH_STATUS_FALSE;
#else
	switch_rtp_crypto_key_t *crypto_key;
	srtp_policy_t *policy;
	err_status_t stat;
	switch_status_t status = SWITCH_STATUS_SUCCESS;
	switch_core_session_t *session = switch_core_memory_pool_get_data(rtp_session->pool, "__session");
	switch_channel_t *channel = switch_core_session_get_channel(session);
	switch_event_t *fsevent = NULL;

	if (direction >= SWITCH_RTP_CRYPTO_MAX || keylen > SWITCH_RTP_MAX_CRYPTO_LEN) {
		return SWITCH_STATUS_FALSE;
	}

	crypto_key = switch_core_alloc(rtp_session->pool, sizeof(*crypto_key));

	if (direction == SWITCH_RTP_CRYPTO_RECV) {
		policy = &rtp_session->recv_policy;
	} else {
		policy = &rtp_session->send_policy;
	}

	crypto_key->type = type;
	crypto_key->index = index;
	memcpy(crypto_key->key, key, keylen);
	crypto_key->next = rtp_session->crypto_keys[direction];
	rtp_session->crypto_keys[direction] = crypto_key;

	memset(policy, 0, sizeof(*policy));

	switch_channel_set_variable(channel, "send_silence_when_idle", "400");

	switch (crypto_key->type) {
	case AES_CM_128_HMAC_SHA1_80:
		crypto_policy_set_aes_cm_128_hmac_sha1_80(&policy->rtp);
		if (switch_channel_direction(channel) == SWITCH_CALL_DIRECTION_OUTBOUND) {
			switch_channel_set_variable(channel, "sip_has_crypto", "AES_CM_128_HMAC_SHA1_80");
		}
		break;
	case AES_CM_128_HMAC_SHA1_32:
		crypto_policy_set_aes_cm_128_hmac_sha1_32(&policy->rtp);
		if (switch_channel_direction(channel) == SWITCH_CALL_DIRECTION_OUTBOUND) {
			switch_channel_set_variable(channel, "sip_has_crypto", "AES_CM_128_HMAC_SHA1_32");
		}
		break;
	case AES_CM_128_NULL_AUTH:
		crypto_policy_set_aes_cm_128_null_auth(&policy->rtp);
		if (switch_channel_direction(channel) == SWITCH_CALL_DIRECTION_OUTBOUND) {
			switch_channel_set_variable(channel, "sip_has_crypto", "AES_CM_128_NULL_AUTH");
		}
		break;
	default:
		break;
	}

	policy->next = NULL;
	policy->key = (uint8_t *) crypto_key->key;

	if (switch_test_flag(rtp_session, SWITCH_RTP_FLAG_ENABLE_RTCP)) {
		crypto_policy_set_rtcp_default(&policy->rtcp);
		policy->rtcp.sec_serv = sec_serv_none;
	}

	policy->rtp.sec_serv = sec_serv_conf_and_auth;
	switch (direction) {
	case SWITCH_RTP_CRYPTO_RECV:
		policy->ssrc.type = ssrc_any_inbound;

		if (switch_test_flag(rtp_session, SWITCH_RTP_FLAG_SECURE_RECV)) {
			switch_set_flag(rtp_session, SWITCH_RTP_FLAG_SECURE_RECV_RESET);
		} else {
			if ((stat = srtp_create(&rtp_session->recv_ctx, policy))) {
				status = SWITCH_STATUS_FALSE;
			}

			if (status == SWITCH_STATUS_SUCCESS) {
				switch_log_printf(SWITCH_CHANNEL_SESSION_LOG(session), SWITCH_LOG_INFO, "Activating Secure RTP RECV\n");
				switch_set_flag(rtp_session, SWITCH_RTP_FLAG_SECURE_RECV);
			} else {
				switch_log_printf(SWITCH_CHANNEL_SESSION_LOG(session), SWITCH_LOG_ERROR, "Error allocating srtp [%d]\n", stat);
				return status;
			}
		}
		break;
	case SWITCH_RTP_CRYPTO_SEND:
		policy->ssrc.type = ssrc_specific;
		policy->ssrc.value = rtp_session->ssrc;

		if (switch_test_flag(rtp_session, SWITCH_RTP_FLAG_SECURE_SEND)) {
			switch_set_flag(rtp_session, SWITCH_RTP_FLAG_SECURE_SEND_RESET);
		} else {
			if ((stat = srtp_create(&rtp_session->send_ctx, policy))) {
				status = SWITCH_STATUS_FALSE;
			}

			if (status == SWITCH_STATUS_SUCCESS) {
				switch_log_printf(SWITCH_CHANNEL_SESSION_LOG(session), SWITCH_LOG_INFO, "Activating Secure RTP SEND\n");
				switch_set_flag(rtp_session, SWITCH_RTP_FLAG_SECURE_SEND);
			} else {
				switch_log_printf(SWITCH_CHANNEL_SESSION_LOG(session), SWITCH_LOG_ERROR, "Error allocating SRTP [%d]\n", stat);
				return status;
			}
		}

		break;
	default:
		abort();
		break;
	}

	if (switch_event_create(&fsevent, SWITCH_EVENT_CALL_SECURE) == SWITCH_STATUS_SUCCESS) {
		switch_event_add_header(fsevent, SWITCH_STACK_BOTTOM, "secure_type", "srtp:%s", switch_channel_get_variable(channel, "sip_has_crypto"));
		switch_event_add_header_string(fsevent, SWITCH_STACK_BOTTOM, "caller-unique-id", switch_channel_get_uuid(channel));
		switch_event_fire(&fsevent);
	}


	return SWITCH_STATUS_SUCCESS;
#endif
}

SWITCH_DECLARE(switch_status_t) switch_rtp_set_interval(switch_rtp_t *rtp_session, uint32_t ms_per_packet, uint32_t samples_per_interval)
{
	rtp_session->ms_per_packet = ms_per_packet;
	rtp_session->samples_per_interval = rtp_session->conf_samples_per_interval = samples_per_interval;
	rtp_session->missed_count = 0;
	rtp_session->samples_per_second =
		(uint32_t) ((double) (1000.0f / (double) (rtp_session->ms_per_packet / 1000)) * (double) rtp_session->samples_per_interval);

	return SWITCH_STATUS_SUCCESS;
}

SWITCH_DECLARE(switch_status_t) switch_rtp_change_interval(switch_rtp_t *rtp_session, uint32_t ms_per_packet, uint32_t samples_per_interval)
{
	switch_status_t status = SWITCH_STATUS_SUCCESS;
	int change_timer = 0;

	if (rtp_session->ms_per_packet && rtp_session->ms_per_packet != ms_per_packet) {
		change_timer = 1;
	}

	switch_rtp_set_interval(rtp_session, ms_per_packet, samples_per_interval);

	if (change_timer && rtp_session->timer_name) {
		READ_INC(rtp_session);
		WRITE_INC(rtp_session);

		if (rtp_session->timer.timer_interface) {
			switch_core_timer_destroy(&rtp_session->timer);
		}
		if ((status = switch_core_timer_init(&rtp_session->timer,
											 rtp_session->timer_name, ms_per_packet / 1000,
											 samples_per_interval, rtp_session->pool)) == SWITCH_STATUS_SUCCESS) {
			switch_core_session_t *session = switch_core_memory_pool_get_data(rtp_session->pool, "__session");
			switch_log_printf(SWITCH_CHANNEL_SESSION_LOG(session), SWITCH_LOG_DEBUG,
							  "RE-Starting timer [%s] %d bytes per %dms\n", rtp_session->timer_name, samples_per_interval, ms_per_packet / 1000);
		} else {
			switch_core_session_t *session = switch_core_memory_pool_get_data(rtp_session->pool, "__session");
			memset(&rtp_session->timer, 0, sizeof(rtp_session->timer));
			switch_log_printf(SWITCH_CHANNEL_SESSION_LOG(session), SWITCH_LOG_ERROR,
							  "Problem RE-Starting timer [%s] %d bytes per %dms\n", rtp_session->timer_name, samples_per_interval, ms_per_packet / 1000);
		}

		WRITE_DEC(rtp_session);
		READ_DEC(rtp_session);
	}

	return status;
}

SWITCH_DECLARE(switch_status_t) switch_rtp_set_ssrc(switch_rtp_t *rtp_session, uint32_t ssrc) 
{
	rtp_session->ssrc = ssrc;
	rtp_session->send_msg.header.ssrc = htonl(rtp_session->ssrc);

	return SWITCH_STATUS_SUCCESS;
}

SWITCH_DECLARE(switch_status_t) switch_rtp_create(switch_rtp_t **new_rtp_session,
												  switch_payload_t payload,
												  uint32_t samples_per_interval,
												  uint32_t ms_per_packet,
												  switch_rtp_flag_t flags, char *timer_name, const char **err, switch_memory_pool_t *pool)
{
	switch_rtp_t *rtp_session = NULL;
	switch_core_session_t *session = switch_core_memory_pool_get_data(pool, "__session");
	switch_channel_t *channel = NULL;

	if (session) channel = switch_core_session_get_channel(session);

	*new_rtp_session = NULL;

	if (samples_per_interval > SWITCH_RTP_MAX_BUF_LEN) {
		*err = "Packet Size Too Large!";
		return SWITCH_STATUS_FALSE;
	}

	if (!(rtp_session = switch_core_alloc(pool, sizeof(*rtp_session)))) {
		*err = "Memory Error!";
		return SWITCH_STATUS_MEMERR;
	}

	rtp_session->pool = pool;
	rtp_session->te = 101;
	rtp_session->recv_te = 101;

	switch_mutex_init(&rtp_session->flag_mutex, SWITCH_MUTEX_NESTED, pool);
	switch_mutex_init(&rtp_session->read_mutex, SWITCH_MUTEX_NESTED, pool);
	switch_mutex_init(&rtp_session->write_mutex, SWITCH_MUTEX_NESTED, pool);
	switch_mutex_init(&rtp_session->dtmf_data.dtmf_mutex, SWITCH_MUTEX_NESTED, pool);
	switch_queue_create(&rtp_session->dtmf_data.dtmf_queue, 100, rtp_session->pool);
	switch_queue_create(&rtp_session->dtmf_data.dtmf_inqueue, 100, rtp_session->pool);

	switch_rtp_set_flag(rtp_session, flags);

	/* for from address on recvfrom calls */
	switch_sockaddr_create(&rtp_session->from_addr, pool);

	if (switch_test_flag(rtp_session, SWITCH_RTP_FLAG_ENABLE_RTCP)) {
		switch_sockaddr_create(&rtp_session->rtcp_from_addr, pool);
	}
	rtp_session->seq = (uint16_t) rand();
	rtp_session->ssrc = (uint32_t) ((intptr_t) rtp_session + (uint32_t) switch_epoch_time_now(NULL));

	rtp_session->send_msg.header.ssrc = htonl(rtp_session->ssrc);
	rtp_session->send_msg.header.ts = 0;
	rtp_session->send_msg.header.m = 0;
	rtp_session->send_msg.header.pt = (switch_payload_t) htonl(payload);
	rtp_session->send_msg.header.version = 2;
	rtp_session->send_msg.header.p = 0;
	rtp_session->send_msg.header.x = 0;
	rtp_session->send_msg.header.cc = 0;

	rtp_session->recv_msg.header.ssrc = 0;
	rtp_session->recv_msg.header.ts = 0;
	rtp_session->recv_msg.header.seq = 0;
	rtp_session->recv_msg.header.m = 0;
	rtp_session->recv_msg.header.pt = (switch_payload_t) htonl(payload);
	rtp_session->recv_msg.header.version = 2;
	rtp_session->recv_msg.header.p = 0;
	rtp_session->recv_msg.header.x = 0;
	rtp_session->recv_msg.header.cc = 0;

	rtp_session->payload = payload;
	rtp_session->rpayload = payload;




	switch_rtp_set_interval(rtp_session, ms_per_packet, samples_per_interval);
	rtp_session->conf_samples_per_interval = samples_per_interval;

	if (switch_test_flag(rtp_session, SWITCH_RTP_FLAG_USE_TIMER) && zstr(timer_name)) {
		timer_name = "soft";
	}

	if (!zstr(timer_name) && !strcasecmp(timer_name, "none")) {
		timer_name = NULL;
	}

	if (!zstr(timer_name)) {
		rtp_session->timer_name = switch_core_strdup(pool, timer_name);
		switch_set_flag_locked(rtp_session, SWITCH_RTP_FLAG_USE_TIMER);
		switch_set_flag_locked(rtp_session, SWITCH_RTP_FLAG_NOBLOCK);

		if (switch_core_timer_init(&rtp_session->timer, timer_name, ms_per_packet / 1000, samples_per_interval, pool) == SWITCH_STATUS_SUCCESS) {
			switch_log_printf(SWITCH_CHANNEL_SESSION_LOG(session), SWITCH_LOG_DEBUG,
							  "Starting timer [%s] %d bytes per %dms\n", timer_name, samples_per_interval, ms_per_packet / 1000);
		} else {
			memset(&rtp_session->timer, 0, sizeof(rtp_session->timer));
			switch_log_printf(SWITCH_CHANNEL_SESSION_LOG(session), SWITCH_LOG_ERROR, "Error starting timer [%s], async RTP disabled\n", timer_name);
			switch_clear_flag_locked(rtp_session, SWITCH_RTP_FLAG_USE_TIMER);
		}
	} else {
		switch_log_printf(SWITCH_CHANNEL_SESSION_LOG(session), SWITCH_LOG_DEBUG, "Not using a timer\n");
		switch_clear_flag_locked(rtp_session, SWITCH_RTP_FLAG_USE_TIMER);
		switch_clear_flag_locked(rtp_session, SWITCH_RTP_FLAG_NOBLOCK);
	}

	if (channel) {
		switch_channel_set_private(channel, "__rtcp_audio_rtp_session", rtp_session);
	}

#ifdef ENABLE_ZRTP
	if (zrtp_on && !switch_test_flag(rtp_session, SWITCH_RTP_FLAG_PROXY_MEDIA)) {
		switch_rtp_t *master_rtp_session = NULL;

		int initiator = 0;
		const char *zrtp_enabled = switch_channel_get_variable(channel, "zrtp_secure_media");
		const char *srtp_enabled = switch_channel_get_variable(channel, "sip_secure_media");

		if (switch_true(srtp_enabled) && switch_true(zrtp_enabled)) {
			switch_log_printf(SWITCH_CHANNEL_SESSION_LOG(session), SWITCH_LOG_WARNING,
							  "You can not have ZRTP and SRTP enabled simultaneously, ZRTP will be disabled for this call!\n");
			switch_channel_set_variable(channel, "zrtp_secure_media", NULL);
			zrtp_enabled = NULL;
		}


		if (switch_true(zrtp_enabled)) {
			if (switch_test_flag(rtp_session, SWITCH_RTP_FLAG_VIDEO)) {
				switch_channel_set_private(channel, "__zrtp_video_rtp_session", rtp_session);
				master_rtp_session = switch_channel_get_private(channel, "__zrtp_audio_rtp_session");
			} else {
				switch_channel_set_private(channel, "__zrtp_audio_rtp_session", rtp_session);
				master_rtp_session = rtp_session;
			}


			if (switch_channel_direction(channel) == SWITCH_CALL_DIRECTION_OUTBOUND) {
				initiator = 1;
			}

			if (rtp_session == master_rtp_session) {
				rtp_session->zrtp_profile = switch_core_alloc(rtp_session->pool, sizeof(*rtp_session->zrtp_profile));
				zrtp_profile_defaults(rtp_session->zrtp_profile, zrtp_global);

				rtp_session->zrtp_profile->allowclear = 0;
				rtp_session->zrtp_profile->disclose_bit = 0;
				rtp_session->zrtp_profile->cache_ttl = (uint32_t) -1;

				if (zrtp_status_ok != zrtp_session_init(zrtp_global, rtp_session->zrtp_profile, zid, initiator, &rtp_session->zrtp_session)) {
					switch_log_printf(SWITCH_CHANNEL_SESSION_LOG(session), SWITCH_LOG_ERROR, "Error! zRTP INIT Failed\n");
					zrtp_session_down(rtp_session->zrtp_session);
					rtp_session->zrtp_session = NULL;
					goto end;
				}

				zrtp_session_set_userdata(rtp_session->zrtp_session, session);


				if (zrtp_status_ok != zrtp_stream_attach(master_rtp_session->zrtp_session, &rtp_session->zrtp_stream)) {
					abort();
				}

				zrtp_stream_set_userdata(rtp_session->zrtp_stream, rtp_session);

				if (switch_true(switch_channel_get_variable(channel, "zrtp_enrollment"))) {
					zrtp_stream_registration_start(rtp_session->zrtp_stream, rtp_session->ssrc);
				} else {
					zrtp_stream_start(rtp_session->zrtp_stream, rtp_session->ssrc);
				}
			}

		}
	}

 end:

#endif

	rtp_session->ready = 1;
	*new_rtp_session = rtp_session;

	return SWITCH_STATUS_SUCCESS;
}

SWITCH_DECLARE(switch_rtp_t *) switch_rtp_new(const char *rx_host,
											  switch_port_t rx_port,
											  const char *tx_host,
											  switch_port_t tx_port,
											  switch_payload_t payload,
											  uint32_t samples_per_interval,
											  uint32_t ms_per_packet,
											  switch_rtp_flag_t flags, char *timer_name, const char **err, switch_memory_pool_t *pool)
{
	switch_rtp_t *rtp_session = NULL;

	if (zstr(rx_host)) {
		*err = "Missing local host";
		goto end;
	}

	if (!rx_port) {
		*err = "Missing local port";
		goto end;
	}

	if (zstr(tx_host)) {
		*err = "Missing remote host";
		goto end;
	}

	if (!tx_port) {
		*err = "Missing remote port";
		goto end;
	}

	if (switch_rtp_create(&rtp_session, payload, samples_per_interval, ms_per_packet, flags, timer_name, err, pool) != SWITCH_STATUS_SUCCESS) {
		goto end;
	}

	switch_mutex_lock(rtp_session->flag_mutex);

	if (switch_rtp_set_local_address(rtp_session, rx_host, rx_port, err) != SWITCH_STATUS_SUCCESS) {
		switch_mutex_unlock(rtp_session->flag_mutex);
		rtp_session = NULL;
		goto end;
	}

	if (switch_rtp_set_remote_address(rtp_session, tx_host, tx_port, 0, SWITCH_TRUE, err) != SWITCH_STATUS_SUCCESS) {
		switch_mutex_unlock(rtp_session->flag_mutex);
		rtp_session = NULL;
		goto end;
	}

 end:

	if (rtp_session) {
		switch_mutex_unlock(rtp_session->flag_mutex);
		rtp_session->ready = 2;
		rtp_session->rx_host = switch_core_strdup(rtp_session->pool, rx_host);
		rtp_session->rx_port = rx_port;
		switch_set_flag_locked(rtp_session, SWITCH_RTP_FLAG_FLUSH);
	} else {
		switch_rtp_release_port(rx_host, rx_port);
	}

	return rtp_session;
}

SWITCH_DECLARE(void) switch_rtp_set_telephony_event(switch_rtp_t *rtp_session, switch_payload_t te)
{
	if (te > 95) {
		rtp_session->te = te;
	}
}


SWITCH_DECLARE(void) switch_rtp_set_telephony_recv_event(switch_rtp_t *rtp_session, switch_payload_t te)
{
	if (te > 95) {
		rtp_session->recv_te = te;
	}
}

SWITCH_DECLARE(void) switch_rtp_set_recv_pt(switch_rtp_t *rtp_session, switch_payload_t pt)
{
	rtp_session->rpayload = pt;
}


SWITCH_DECLARE(void) switch_rtp_set_cng_pt(switch_rtp_t *rtp_session, switch_payload_t pt)
{
	rtp_session->cng_pt = pt;
	switch_set_flag(rtp_session, SWITCH_RTP_FLAG_AUTO_CNG);
}

SWITCH_DECLARE(switch_status_t) switch_rtp_activate_stun_ping(switch_rtp_t *rtp_session, const char *stun_ip, switch_port_t stun_port,
															  uint32_t packet_count, switch_bool_t funny)
{

	if (switch_sockaddr_info_get(&rtp_session->remote_stun_addr, stun_ip, SWITCH_UNSPEC,
								 stun_port, 0, rtp_session->pool) != SWITCH_STATUS_SUCCESS || !rtp_session->remote_stun_addr) {

		switch_core_session_t *session = switch_core_memory_pool_get_data(rtp_session->pool, "__session");
		switch_log_printf(SWITCH_CHANNEL_SESSION_LOG(session), SWITCH_LOG_ERROR, "Error resolving stun ping addr\n");
		return SWITCH_STATUS_FALSE;
	}

	if (funny) {
		rtp_session->ice.funny_stun++;
	}

	rtp_session->stun_port = stun_port;

	rtp_session->ice.default_stuncount = packet_count;

	rtp_session->stun_ip = switch_core_strdup(rtp_session->pool, stun_ip);
	return SWITCH_STATUS_SUCCESS;
}

static void jb_callback(stfu_instance_t *i, void *udata)
{
	switch_core_session_t *session = (switch_core_session_t *) udata;
	stfu_report_t r = { 0 };

	stfu_n_report(i, &r);

	switch_log_printf(SWITCH_CHANNEL_SESSION_LOG(session), SWITCH_LOG_DEBUG8, 
					  "%s JB REPORT:\nlen: %u\nin: %u\nclean: %u\ngood: %u\nbad: %u\n",
					  switch_core_session_get_name(session),
					  r.qlen,
					  r.packet_in_count,
					  r.clean_count,
					  r.consecutive_good_count,
					  r.consecutive_bad_count
					  );

}

SWITCH_DECLARE(stfu_instance_t *) switch_rtp_get_jitter_buffer(switch_rtp_t *rtp_session)
{
	if (!switch_rtp_ready(rtp_session) || !rtp_session->jb) {
		return NULL;
	}

	return rtp_session->jb;
}

SWITCH_DECLARE(switch_status_t) switch_rtp_pause_jitter_buffer(switch_rtp_t *rtp_session, switch_bool_t pause)
{
	
	if (!switch_rtp_ready(rtp_session) || !rtp_session->jb) {
		return SWITCH_STATUS_FALSE;
	}

	if (!!pause == !!rtp_session->pause_jb) {
		return SWITCH_STATUS_FALSE;
	}

	if (rtp_session->pause_jb && !pause) {
		stfu_n_reset(rtp_session->jb);
	}

	rtp_session->pause_jb = pause ? 1 : 0;
	
	return SWITCH_STATUS_SUCCESS;
}

SWITCH_DECLARE(switch_status_t) switch_rtp_deactivate_jitter_buffer(switch_rtp_t *rtp_session)
{
	
	if (!switch_rtp_ready(rtp_session) || !rtp_session->jb) {
		return SWITCH_STATUS_FALSE;
	}

	READ_INC(rtp_session);
	stfu_n_destroy(&rtp_session->jb);
	READ_DEC(rtp_session);
	
	return SWITCH_STATUS_SUCCESS;
}

static void jb_logger(const char *file, const char *func, int line, int level, const char *fmt, ...)
{
	int ret;
	char *data;
	va_list ap;

	va_start(ap, fmt);
	ret = switch_vasprintf(&data, fmt, ap);
	if (ret != -1) {
		switch_log_printf(SWITCH_CHANNEL_LOG_CLEAN, SWITCH_LOG_CONSOLE, "%s", data);
		free(data);
	}

	//switch_log_printf(SWITCH_CHANNEL_ID_LOG_CLEAN, file, func, line, NULL, level, fmt, ap);
	va_end(ap);
}

SWITCH_DECLARE(switch_status_t) switch_rtp_debug_jitter_buffer(switch_rtp_t *rtp_session, const char *name)
{

	if (!switch_rtp_ready(rtp_session) || !rtp_session->jb) {
		return SWITCH_STATUS_FALSE;
	}
	
	stfu_n_debug(rtp_session->jb, name);
	stfu_global_set_logger(jb_logger);

	return SWITCH_STATUS_SUCCESS;
}

SWITCH_DECLARE(switch_status_t) switch_rtp_activate_jitter_buffer(switch_rtp_t *rtp_session, 
																  uint32_t queue_frames, 
																  uint32_t max_queue_frames, 
																  uint32_t samples_per_packet, 
																  uint32_t samples_per_second,
																  uint32_t max_drift)
{

	if (!switch_rtp_ready(rtp_session)) {
		return SWITCH_STATUS_FALSE;
	}

	if (queue_frames < 1) {
		queue_frames = 3;
	}

	if (max_queue_frames < queue_frames) {
		max_queue_frames = queue_frames * 3;
	}

	READ_INC(rtp_session);
	if (rtp_session->jb) {
		stfu_n_resize(rtp_session->jb, queue_frames);
	} else {
		rtp_session->jb = stfu_n_init(queue_frames, max_queue_frames ? max_queue_frames : 50, samples_per_packet, samples_per_second, max_drift);
	}
	READ_DEC(rtp_session);
	
	if (rtp_session->jb) {
		switch_core_session_t *session = switch_core_memory_pool_get_data(rtp_session->pool, "__session");
		stfu_n_call_me(rtp_session->jb, jb_callback, session);

		return SWITCH_STATUS_SUCCESS;
	}

	return SWITCH_STATUS_FALSE;
}

SWITCH_DECLARE(switch_status_t) switch_rtp_activate_rtcp(switch_rtp_t *rtp_session, int send_rate, switch_port_t remote_port)
{
	const char *err = NULL;

	if (!rtp_session->ms_per_packet) {
		return SWITCH_STATUS_FALSE;
	}
	
	switch_set_flag(rtp_session, SWITCH_RTP_FLAG_ENABLE_RTCP);

	if (!(rtp_session->remote_rtcp_port = remote_port)) {
		rtp_session->remote_rtcp_port = rtp_session->remote_port + 1;
	}
	
	if (send_rate == -1) {
		switch_core_session_t *session = switch_core_memory_pool_get_data(rtp_session->pool, "__session");
		switch_set_flag(rtp_session, SWITCH_RTP_FLAG_RTCP_PASSTHRU);
		switch_log_printf(SWITCH_CHANNEL_SESSION_LOG(session), SWITCH_LOG_DEBUG, "RTCP passthru enabled. Remote Port: %d\n", rtp_session->remote_rtcp_port);
	} else {
		switch_core_session_t *session = switch_core_memory_pool_get_data(rtp_session->pool, "__session");
		switch_log_printf(SWITCH_CHANNEL_SESSION_LOG(session), SWITCH_LOG_DEBUG, "RTCP send rate is: %d and packet rate is: %d Remote Port: %d\n", 
						  send_rate, rtp_session->ms_per_packet, rtp_session->remote_rtcp_port);
		rtp_session->rtcp_interval = send_rate/(rtp_session->ms_per_packet/1000);
	}

	return enable_local_rtcp_socket(rtp_session, &err) || enable_remote_rtcp_socket(rtp_session, &err);

}

SWITCH_DECLARE(switch_status_t) switch_rtp_activate_ice(switch_rtp_t *rtp_session, char *login, char *rlogin, const char *password)
{
	char ice_user[80];
	char user_ice[80];

	switch_snprintf(ice_user, sizeof(ice_user), "%s%s", login, rlogin);
	switch_snprintf(user_ice, sizeof(user_ice), "%s%s", rlogin, login);

	rtp_session->ice.ice_user = switch_core_strdup(rtp_session->pool, ice_user);
	rtp_session->ice.user_ice = switch_core_strdup(rtp_session->pool, user_ice);
	if (password) {
		rtp_session->ice.pass = switch_core_strdup(rtp_session->pool, password);
	}
	
	rtp_session->ice.default_stuncount = 25;
	rtp_session->ice.stuncount = 0;

	if (rtp_session->ice.ice_user) {
		if (ice_out(rtp_session, &rtp_session->ice) != SWITCH_STATUS_SUCCESS) {
			return SWITCH_STATUS_FALSE;
		}
	}

	return SWITCH_STATUS_SUCCESS;
}


SWITCH_DECLARE(switch_status_t) switch_rtp_activate_rtcp_ice(switch_rtp_t *rtp_session, char *login, char *rlogin, const char *password)
{
	char ice_user[80];
	char user_ice[80];

	switch_snprintf(ice_user, sizeof(ice_user), "%s%s", login, rlogin);
	switch_snprintf(user_ice, sizeof(user_ice), "%s%s", rlogin, login);
	rtp_session->rtcp_ice.ice_user = switch_core_strdup(rtp_session->pool, ice_user);
	rtp_session->rtcp_ice.user_ice = switch_core_strdup(rtp_session->pool, user_ice);
	if (password) {
		rtp_session->rtcp_ice.pass = switch_core_strdup(rtp_session->pool, password);
	}
	rtp_session->rtcp_ice.default_stuncount = 25;
	rtp_session->rtcp_ice.stuncount = 0;
	
	if (rtp_session->rtcp_ice.ice_user) {
		if (ice_out(rtp_session, &rtp_session->rtcp_ice) != SWITCH_STATUS_SUCCESS) {
			return SWITCH_STATUS_FALSE;
		}
	}

	return SWITCH_STATUS_SUCCESS;
}


SWITCH_DECLARE(void) switch_rtp_flush(switch_rtp_t *rtp_session)
{
	if (!switch_rtp_ready(rtp_session)) {
		return;
	}

	switch_set_flag_locked(rtp_session, SWITCH_RTP_FLAG_FLUSH);
}


SWITCH_DECLARE(void) switch_rtp_break(switch_rtp_t *rtp_session)
{
	if (!switch_rtp_ready(rtp_session)) {
		return;
	}

	switch_mutex_lock(rtp_session->flag_mutex);
	switch_set_flag(rtp_session, SWITCH_RTP_FLAG_BREAK);

	if (switch_test_flag(rtp_session, SWITCH_RTP_FLAG_NOBLOCK)) {
		switch_mutex_unlock(rtp_session->flag_mutex);
		return;
	}

	if (rtp_session->sock_input) {
		ping_socket(rtp_session);
	}
	switch_mutex_unlock(rtp_session->flag_mutex);
}

SWITCH_DECLARE(void) switch_rtp_kill_socket(switch_rtp_t *rtp_session)
{
	switch_assert(rtp_session != NULL);
	switch_mutex_lock(rtp_session->flag_mutex);
	if (switch_test_flag(rtp_session, SWITCH_RTP_FLAG_IO)) {
		switch_clear_flag(rtp_session, SWITCH_RTP_FLAG_IO);
		if (rtp_session->sock_input) {
			ping_socket(rtp_session);
			switch_socket_shutdown(rtp_session->sock_input, SWITCH_SHUTDOWN_READWRITE);
		}
		if (rtp_session->sock_output && rtp_session->sock_output != rtp_session->sock_input) {
			switch_socket_shutdown(rtp_session->sock_output, SWITCH_SHUTDOWN_READWRITE);
		}
		
		if (switch_test_flag(rtp_session, SWITCH_RTP_FLAG_ENABLE_RTCP)) {
			if (rtp_session->rtcp_sock_input) {
				ping_socket(rtp_session);
				switch_socket_shutdown(rtp_session->rtcp_sock_input, SWITCH_SHUTDOWN_READWRITE);
			}
			if (rtp_session->rtcp_sock_output && rtp_session->rtcp_sock_output != rtp_session->rtcp_sock_input) {
				switch_socket_shutdown(rtp_session->rtcp_sock_output, SWITCH_SHUTDOWN_READWRITE);
			}
		}
	}
	switch_mutex_unlock(rtp_session->flag_mutex);
}

SWITCH_DECLARE(uint8_t) switch_rtp_ready(switch_rtp_t *rtp_session)
{
	uint8_t ret;

	if (!rtp_session || !rtp_session->flag_mutex || switch_test_flag(rtp_session, SWITCH_RTP_FLAG_SHUTDOWN)) {
		return 0;
	}

	switch_mutex_lock(rtp_session->flag_mutex);
	ret = (switch_test_flag(rtp_session, SWITCH_RTP_FLAG_IO) && rtp_session->sock_input && rtp_session->sock_output && rtp_session->remote_addr
		   && rtp_session->ready == 2) ? 1 : 0;
	switch_mutex_unlock(rtp_session->flag_mutex);

	return ret;
}

SWITCH_DECLARE(void) switch_rtp_destroy(switch_rtp_t **rtp_session)
{
	void *pop;
	switch_socket_t *sock;

	if (!rtp_session || !*rtp_session || !(*rtp_session)->ready) {
		return;
	}

	switch_set_flag_locked((*rtp_session), SWITCH_RTP_FLAG_SHUTDOWN);

	READ_INC((*rtp_session));
	WRITE_INC((*rtp_session));

	(*rtp_session)->ready = 0;

	READ_DEC((*rtp_session));
	WRITE_DEC((*rtp_session));

	switch_mutex_lock((*rtp_session)->flag_mutex);

	switch_rtp_kill_socket(*rtp_session);

	while (switch_queue_trypop((*rtp_session)->dtmf_data.dtmf_inqueue, &pop) == SWITCH_STATUS_SUCCESS) {
		switch_safe_free(pop);
	}

	while (switch_queue_trypop((*rtp_session)->dtmf_data.dtmf_queue, &pop) == SWITCH_STATUS_SUCCESS) {
		switch_safe_free(pop);
	}

	if ((*rtp_session)->jb) {
		stfu_n_destroy(&(*rtp_session)->jb);
	}

	sock = (*rtp_session)->sock_input;
	(*rtp_session)->sock_input = NULL;
	switch_socket_close(sock);

	if ((*rtp_session)->sock_output != sock) {
		sock = (*rtp_session)->sock_output;
		(*rtp_session)->sock_output = NULL;
		switch_socket_close(sock);
	}

	if ((sock = (*rtp_session)->rtcp_sock_input)) {
		(*rtp_session)->rtcp_sock_input = NULL;
		switch_socket_close(sock);

		if ((*rtp_session)->rtcp_sock_output && (*rtp_session)->rtcp_sock_output != sock) {
			if ((sock = (*rtp_session)->rtcp_sock_output)) {
				(*rtp_session)->rtcp_sock_output = NULL;
				switch_socket_close(sock);
			}
		}
	}

	if (switch_test_flag((*rtp_session), SWITCH_RTP_FLAG_VAD)) {
		switch_rtp_disable_vad(*rtp_session);
	}

#ifdef ENABLE_SRTP
	if (switch_test_flag((*rtp_session), SWITCH_RTP_FLAG_SECURE_SEND)) {
		srtp_dealloc((*rtp_session)->send_ctx);
		(*rtp_session)->send_ctx = NULL;
		switch_clear_flag((*rtp_session), SWITCH_RTP_FLAG_SECURE_SEND);
	}

	if (switch_test_flag((*rtp_session), SWITCH_RTP_FLAG_SECURE_RECV)) {
		srtp_dealloc((*rtp_session)->recv_ctx);
		(*rtp_session)->recv_ctx = NULL;
		switch_clear_flag((*rtp_session), SWITCH_RTP_FLAG_SECURE_RECV);
	}
#endif

#ifdef ENABLE_ZRTP
	/* ZRTP */
	if (zrtp_on && !switch_test_flag((*rtp_session), SWITCH_RTP_FLAG_PROXY_MEDIA)) {

		if ((*rtp_session)->zrtp_stream != NULL) {
			zrtp_stream_stop((*rtp_session)->zrtp_stream);
		}

		if (switch_test_flag((*rtp_session), SWITCH_ZRTP_FLAG_SECURE_SEND)) {
			switch_clear_flag((*rtp_session), SWITCH_ZRTP_FLAG_SECURE_SEND);
		}

		if (switch_test_flag((*rtp_session), SWITCH_ZRTP_FLAG_SECURE_RECV)) {
			switch_clear_flag((*rtp_session), SWITCH_ZRTP_FLAG_SECURE_RECV);
		}

		if ((*rtp_session)->zrtp_session) {
			zrtp_session_down((*rtp_session)->zrtp_session);
			(*rtp_session)->zrtp_session = NULL;
		}
	}
#endif
	if ((*rtp_session)->timer.timer_interface) {
		switch_core_timer_destroy(&(*rtp_session)->timer);
	}

	switch_rtp_release_port((*rtp_session)->rx_host, (*rtp_session)->rx_port);
	switch_mutex_unlock((*rtp_session)->flag_mutex);

	return;
}

SWITCH_DECLARE(void) switch_rtp_set_interdigit_delay(switch_rtp_t *rtp_session, uint32_t delay) 
{
	rtp_session->interdigit_delay = delay;
}

SWITCH_DECLARE(switch_socket_t *) switch_rtp_get_rtp_socket(switch_rtp_t *rtp_session)
{
	return rtp_session->sock_input;
}

SWITCH_DECLARE(uint32_t) switch_rtp_get_default_samples_per_interval(switch_rtp_t *rtp_session)
{
	return rtp_session->samples_per_interval;
}

SWITCH_DECLARE(void) switch_rtp_set_default_payload(switch_rtp_t *rtp_session, switch_payload_t payload)
{
	rtp_session->payload = payload;
}

SWITCH_DECLARE(uint32_t) switch_rtp_get_default_payload(switch_rtp_t *rtp_session)
{
	return rtp_session->payload;
}

SWITCH_DECLARE(void) switch_rtp_set_invald_handler(switch_rtp_t *rtp_session, switch_rtp_invalid_handler_t on_invalid)
{
	rtp_session->invalid_handler = on_invalid;
}

SWITCH_DECLARE(void) switch_rtp_set_flag(switch_rtp_t *rtp_session, switch_rtp_flag_t flags)
{
	switch_set_flag_locked(rtp_session, flags);
	if (flags & SWITCH_RTP_FLAG_AUTOADJ) {
		rtp_session->autoadj_window = 20;
		rtp_session->autoadj_tally = 0;
		rtp_flush_read_buffer(rtp_session, SWITCH_RTP_FLUSH_ONCE);
	} else if (flags & SWITCH_RTP_FLAG_NOBLOCK) {
		switch_socket_opt_set(rtp_session->sock_input, SWITCH_SO_NONBLOCK, TRUE);
	}

}

SWITCH_DECLARE(uint32_t) switch_rtp_test_flag(switch_rtp_t *rtp_session, switch_rtp_flag_t flags)
{
	return (uint32_t) switch_test_flag(rtp_session, flags);
}

SWITCH_DECLARE(void) switch_rtp_clear_flag(switch_rtp_t *rtp_session, switch_rtp_flag_t flags)
{
	switch_clear_flag_locked(rtp_session, flags);

	if (flags & SWITCH_RTP_FLAG_NOBLOCK) {
		switch_socket_opt_set(rtp_session->sock_input, SWITCH_SO_NONBLOCK, FALSE);
	}
}

static void set_dtmf_delay(switch_rtp_t *rtp_session, uint32_t ms, uint32_t max_ms)
{
	int upsamp, max_upsamp;
	switch_core_session_t *session = switch_core_memory_pool_get_data(rtp_session->pool, "__session");	

	if (!max_ms) max_ms = ms;

	upsamp = ms * (rtp_session->samples_per_second / 1000);
	max_upsamp = max_ms * (rtp_session->samples_per_second / 1000);

	rtp_session->queue_delay = upsamp;

	if (switch_test_flag(rtp_session, SWITCH_RTP_FLAG_USE_TIMER)) {
		rtp_session->max_next_write_samplecount = rtp_session->timer.samplecount + max_upsamp;
		rtp_session->next_write_samplecount = rtp_session->timer.samplecount + upsamp;
		rtp_session->last_write_ts += upsamp;
	}

	switch_log_printf(SWITCH_CHANNEL_SESSION_LOG(session), SWITCH_LOG_DEBUG, "Queue digit delay of %dms\n", ms);	
}

static void do_2833(switch_rtp_t *rtp_session, switch_core_session_t *session)
{
	switch_frame_flag_t flags = 0;
	uint32_t samples = rtp_session->samples_per_interval;

	if (!rtp_session->last_write_ts) {
		return;
	}
	
	if (rtp_session->dtmf_data.out_digit_dur > 0) {
		int x, loops = 1;

		rtp_session->dtmf_data.out_digit_sofar += samples;
		rtp_session->dtmf_data.out_digit_sub_sofar += samples;

		if (rtp_session->dtmf_data.out_digit_sub_sofar > 0xFFFF) {
			rtp_session->dtmf_data.out_digit_sub_sofar = samples;
			rtp_session->dtmf_data.timestamp_dtmf += 0xFFFF;
		}

		if (rtp_session->dtmf_data.out_digit_sofar >= rtp_session->dtmf_data.out_digit_dur) {
			rtp_session->dtmf_data.out_digit_packet[1] |= 0x80;
			loops = 3;
		}

		rtp_session->dtmf_data.out_digit_packet[2] = (unsigned char) (rtp_session->dtmf_data.out_digit_sub_sofar >> 8);
		rtp_session->dtmf_data.out_digit_packet[3] = (unsigned char) rtp_session->dtmf_data.out_digit_sub_sofar;

		for (x = 0; x < loops; x++) {
			switch_size_t wrote = switch_rtp_write_manual(rtp_session,
														  rtp_session->dtmf_data.out_digit_packet, 4, 0,
														  rtp_session->te, rtp_session->dtmf_data.timestamp_dtmf, &flags);

			rtp_session->stats.outbound.raw_bytes += wrote;
			rtp_session->stats.outbound.dtmf_packet_count++;

			if (loops == 1) {
				rtp_session->last_write_ts += samples;

				if (rtp_session->rtp_bugs & RTP_BUG_SONUS_SEND_INVALID_TIMESTAMP_2833) {
					rtp_session->dtmf_data.timestamp_dtmf = rtp_session->last_write_ts;
				}
			}

			switch_log_printf(SWITCH_CHANNEL_SESSION_LOG(session), SWITCH_LOG_DEBUG, "Send %s packet for [%c] ts=%u dur=%d/%d/%d seq=%d lw=%u\n",
							  loops == 1 ? "middle" : "end", rtp_session->dtmf_data.out_digit,
							  rtp_session->dtmf_data.timestamp_dtmf,
							  rtp_session->dtmf_data.out_digit_sofar,
							  rtp_session->dtmf_data.out_digit_sub_sofar, rtp_session->dtmf_data.out_digit_dur, rtp_session->seq, rtp_session->last_write_ts);
		}

		if (loops != 1) {
			rtp_session->sending_dtmf = 0;
			rtp_session->need_mark = 1;
			
			if (switch_test_flag(rtp_session, SWITCH_RTP_FLAG_USE_TIMER)) {
				rtp_session->last_write_samplecount = rtp_session->timer.samplecount;
			}

			rtp_session->dtmf_data.out_digit_dur = 0;

			if (rtp_session->interdigit_delay) {
				set_dtmf_delay(rtp_session, rtp_session->interdigit_delay, rtp_session->interdigit_delay * 10);
			}

			return;
		}
	}

	if (!rtp_session->dtmf_data.out_digit_dur && rtp_session->dtmf_data.dtmf_queue && switch_queue_size(rtp_session->dtmf_data.dtmf_queue)) {
		void *pop;

		if (switch_test_flag(rtp_session, SWITCH_RTP_FLAG_USE_TIMER)) {
			if (rtp_session->timer.samplecount < rtp_session->next_write_samplecount) {
				return;
			}

			if (rtp_session->timer.samplecount >= rtp_session->max_next_write_samplecount) {
				rtp_session->queue_delay = 0;
			}

		} else if (rtp_session->queue_delay) {
			if (rtp_session->delay_samples >= rtp_session->samples_per_interval) {
				rtp_session->delay_samples -= rtp_session->samples_per_interval;
			} else {
				rtp_session->delay_samples = 0;
			}

			if (!rtp_session->delay_samples) {
				rtp_session->queue_delay = 0;
			}
		}
		
		if (rtp_session->queue_delay) {
			return;
		}


		if (!rtp_session->sending_dtmf) {
			rtp_session->sending_dtmf = 1;
		}

		if (switch_queue_trypop(rtp_session->dtmf_data.dtmf_queue, &pop) == SWITCH_STATUS_SUCCESS) {
			switch_dtmf_t *rdigit = pop;
			switch_size_t wrote;

			if (rdigit->digit == 'w') {
				set_dtmf_delay(rtp_session, 500, 0);
				free(rdigit);
				return;
			}

			if (rdigit->digit == 'W') {
				set_dtmf_delay(rtp_session, 1000, 0);
				free(rdigit);
				return;
			}
			

			
			memset(rtp_session->dtmf_data.out_digit_packet, 0, 4);
			rtp_session->dtmf_data.out_digit_sofar = samples;
			rtp_session->dtmf_data.out_digit_sub_sofar = samples;
			rtp_session->dtmf_data.out_digit_dur = rdigit->duration;
			rtp_session->dtmf_data.out_digit = rdigit->digit;
			rtp_session->dtmf_data.out_digit_packet[0] = (unsigned char) switch_char_to_rfc2833(rdigit->digit);
			rtp_session->dtmf_data.out_digit_packet[1] = 7;
			rtp_session->dtmf_data.out_digit_packet[2] = (unsigned char) (rtp_session->dtmf_data.out_digit_sub_sofar >> 8);
			rtp_session->dtmf_data.out_digit_packet[3] = (unsigned char) rtp_session->dtmf_data.out_digit_sub_sofar;


			rtp_session->dtmf_data.timestamp_dtmf = rtp_session->last_write_ts + samples;
			rtp_session->last_write_ts = rtp_session->dtmf_data.timestamp_dtmf;
			
			wrote = switch_rtp_write_manual(rtp_session,
											rtp_session->dtmf_data.out_digit_packet,
											4,
											rtp_session->rtp_bugs & RTP_BUG_CISCO_SKIP_MARK_BIT_2833 ? 0 : 1,
											rtp_session->te, rtp_session->dtmf_data.timestamp_dtmf, &flags);

			
			rtp_session->stats.outbound.raw_bytes += wrote;
			rtp_session->stats.outbound.dtmf_packet_count++;
			
			switch_log_printf(SWITCH_CHANNEL_SESSION_LOG(session), SWITCH_LOG_DEBUG, "Send start packet for [%c] ts=%u dur=%d/%d/%d seq=%d lw=%d\n",
							  rtp_session->dtmf_data.out_digit,
							  rtp_session->dtmf_data.timestamp_dtmf,
							  rtp_session->dtmf_data.out_digit_sofar,
							  rtp_session->dtmf_data.out_digit_sub_sofar, rtp_session->dtmf_data.out_digit_dur, rtp_session->seq, rtp_session->last_write_ts);

			free(rdigit);
		}
	}
}

SWITCH_DECLARE(void) rtp_flush_read_buffer(switch_rtp_t *rtp_session, switch_rtp_flush_t flush)
{

	if (switch_test_flag(rtp_session, SWITCH_RTP_FLAG_PROXY_MEDIA) ||
		switch_test_flag(rtp_session, SWITCH_RTP_FLAG_VIDEO) ||
		switch_test_flag(rtp_session, SWITCH_RTP_FLAG_UDPTL)) {
		return;
	}


	if (switch_rtp_ready(rtp_session)) {
		rtp_session->last_write_ts = RTP_TS_RESET;
<<<<<<< HEAD
	
		if (!switch_test_flag(rtp_session, SWITCH_RTP_FLAG_PROXY_MEDIA) && 
			!switch_test_flag(rtp_session, SWITCH_RTP_FLAG_VIDEO)) {
			switch_set_flag(rtp_session, SWITCH_RTP_FLAG_FLUSH);

			switch (flush) {
			case SWITCH_RTP_FLUSH_STICK:
				switch_set_flag_locked(rtp_session, SWITCH_RTP_FLAG_STICKY_FLUSH);
				break;
			case SWITCH_RTP_FLUSH_UNSTICK:
				switch_clear_flag_locked(rtp_session, SWITCH_RTP_FLAG_STICKY_FLUSH);
				break;
			default:
=======
		switch_set_flag(rtp_session, SWITCH_RTP_FLAG_FLUSH);

		switch (flush) {
		case SWITCH_RTP_FLUSH_STICK:
			switch_set_flag_locked(rtp_session, SWITCH_RTP_FLAG_STICKY_FLUSH);
			break;
		case SWITCH_RTP_FLUSH_UNSTICK:
			switch_clear_flag_locked(rtp_session, SWITCH_RTP_FLAG_STICKY_FLUSH);
			break;
		default:
>>>>>>> 36f89c8b
				break;
		}
	}
}

static void do_flush(switch_rtp_t *rtp_session)
{
	int was_blocking = 0;
	switch_size_t bytes;
	uint32_t flushed = 0;

	if (!switch_rtp_ready(rtp_session) || 
		switch_test_flag(rtp_session, SWITCH_RTP_FLAG_PROXY_MEDIA) || 
		switch_test_flag(rtp_session, SWITCH_RTP_FLAG_VIDEO) 
		) {
		return;
	}
	

	READ_INC(rtp_session);

	if (switch_rtp_ready(rtp_session)) {
		
		if (switch_test_flag(rtp_session, SWITCH_RTP_FLAG_DEBUG_RTP_READ)) {
			switch_core_session_t *session = switch_core_memory_pool_get_data(rtp_session->pool, "__session");
			if (!session) {
				switch_clear_flag(rtp_session, SWITCH_RTP_FLAG_DEBUG_RTP_READ);
				switch_log_printf(SWITCH_CHANNEL_SESSION_LOG(session), SWITCH_LOG_CRIT, "RTP HAS NO SESSION!\n");
			} else {
				switch_log_printf(SWITCH_CHANNEL_SESSION_LOG(session),
								  SWITCH_LOG_CONSOLE, "%s FLUSH\n", switch_channel_get_name(switch_core_session_get_channel(session))
								  );
			}
		}

		if (!switch_test_flag(rtp_session, SWITCH_RTP_FLAG_NOBLOCK)) {
			was_blocking = 1;
			switch_set_flag_locked(rtp_session, SWITCH_RTP_FLAG_NOBLOCK);
			switch_socket_opt_set(rtp_session->sock_input, SWITCH_SO_NONBLOCK, TRUE);
		}

		do {
			if (switch_rtp_ready(rtp_session)) {
				bytes = sizeof(rtp_msg_t);
				switch_socket_recvfrom(rtp_session->from_addr, rtp_session->sock_input, 0, (void *) &rtp_session->recv_msg, &bytes);
				
				if (bytes) {
					int do_cng = 0;

					/* Make sure to handle RFC2833 packets, even if we're flushing the packets */
					if (bytes > rtp_header_len && rtp_session->recv_te && rtp_session->recv_msg.header.pt == rtp_session->recv_te) {
						handle_rfc2833(rtp_session, bytes, &do_cng);
#ifdef DEBUG_2833
						switch_log_printf(SWITCH_CHANNEL_LOG, SWITCH_LOG_ERROR, "*** RTP packet handled in flush loop %d ***\n", do_cng);
#endif
					}

					flushed++;

					rtp_session->stats.inbound.raw_bytes += bytes;
					rtp_session->stats.inbound.flush_packet_count++;
					rtp_session->stats.inbound.packet_count++;
				}
			} else {
				break;
			}
		} while (bytes > 0);

		if (rtp_session->jb && flushed) {
			stfu_n_sync(rtp_session->jb, flushed);
		}

		if (was_blocking && switch_rtp_ready(rtp_session)) {
			switch_clear_flag_locked(rtp_session, SWITCH_RTP_FLAG_NOBLOCK);
			switch_socket_opt_set(rtp_session->sock_input, SWITCH_SO_NONBLOCK, FALSE);
		}
	}

	READ_DEC(rtp_session);
}

#define return_cng_frame() do_cng = 1; goto timer_check

static switch_status_t read_rtp_packet(switch_rtp_t *rtp_session, switch_size_t *bytes, switch_frame_flag_t *flags, switch_bool_t return_jb_packet)
{
	switch_status_t status = SWITCH_STATUS_FALSE;
	stfu_frame_t *jb_frame;
	uint32_t ts;

	switch_assert(bytes);
 more:
	*bytes = sizeof(rtp_msg_t);

	status = switch_socket_recvfrom(rtp_session->from_addr, rtp_session->sock_input, 0, (void *) &rtp_session->recv_msg, bytes);
	ts = ntohl(rtp_session->recv_msg.header.ts);
	rtp_session->recv_msg.ebody = NULL;

	if (*bytes) {
		uint16_t seq = ntohs((uint16_t) rtp_session->recv_msg.header.seq);

		if (!switch_test_flag(rtp_session, SWITCH_RTP_FLAG_PROXY_MEDIA) && !switch_test_flag(rtp_session, SWITCH_RTP_FLAG_UDPTL) &&
			rtp_session->recv_msg.header.version == 2 && rtp_session->recv_msg.header.x) { /* header extensions */

			rtp_session->recv_msg.ext = (switch_rtp_hdr_ext_t *) rtp_session->recv_msg.body;

			rtp_session->recv_msg.ext->length = ntohs((uint16_t)rtp_session->recv_msg.ext->length);
			rtp_session->recv_msg.ext->profile = ntohs((uint16_t)rtp_session->recv_msg.ext->profile);

			if (rtp_session->recv_msg.ext->length < SWITCH_RTP_MAX_BUF_LEN_WORDS) {
				rtp_session->recv_msg.ebody = rtp_session->recv_msg.body + (rtp_session->recv_msg.ext->length * 4) + 4;
			}
		}
		

#ifdef DEBUG_MISSED_SEQ		
		if (rtp_session->last_seq && rtp_session->last_seq+1 != seq) {
			//2012-11-28 18:33:11.799070 [ERR] switch_rtp.c:2883 Missed -65536 RTP frames from sequence [65536] to [-1] (missed). Time since last read [20021]
			switch_size_t flushed_packets_diff = rtp_session->stats.inbound.flush_packet_count - rtp_session->last_flush_packet_count;
			switch_size_t num_missed = (switch_size_t)seq - (rtp_session->last_seq+1);

			if (num_missed == 1) { /* We missed one packet */
				switch_log_printf(SWITCH_CHANNEL_LOG, SWITCH_LOG_ERROR, "Missed one RTP frame with sequence [%d]%s. Time since last read [%ld]\n",
								  rtp_session->last_seq+1, (flushed_packets_diff == 1) ? " (flushed by FS)" : " (missed)",
								  rtp_session->last_read_time ? switch_micro_time_now()-rtp_session->last_read_time : 0);
			} else { /* We missed multiple packets */
				if (flushed_packets_diff == 0) { 
					switch_log_printf(SWITCH_CHANNEL_LOG, SWITCH_LOG_ERROR,
									  "Missed %ld RTP frames from sequence [%d] to [%d] (missed). Time since last read [%ld]\n",
									  num_missed, rtp_session->last_seq+1, seq-1,
									  rtp_session->last_read_time ? switch_micro_time_now()-rtp_session->last_read_time : 0);
				} else if (flushed_packets_diff == num_missed) {
					switch_log_printf(SWITCH_CHANNEL_LOG, SWITCH_LOG_ERROR,
									  "Missed %ld RTP frames from sequence [%d] to [%d] (flushed by FS). Time since last read [%ld]\n",
									  num_missed, rtp_session->last_seq+1, seq-1,
									  rtp_session->last_read_time ? switch_micro_time_now()-rtp_session->last_read_time : 0);
				} else if (num_missed > flushed_packets_diff) {
					switch_log_printf(SWITCH_CHANNEL_LOG, SWITCH_LOG_ERROR,
									  "Missed %ld RTP frames from sequence [%d] to [%d] (%ld packets flushed by FS, %ld packets missed)."
									  " Time since last read [%ld]\n",
									  num_missed, rtp_session->last_seq+1, seq-1,
									  flushed_packets_diff, num_missed-flushed_packets_diff,
									  rtp_session->last_read_time ? switch_micro_time_now()-rtp_session->last_read_time : 0);
				} else {
					switch_log_printf(SWITCH_CHANNEL_LOG, SWITCH_LOG_ERROR,
									  "Missed %ld RTP frames from sequence [%d] to [%d] (%ld packets flushed by FS). Time since last read [%ld]\n",
									  num_missed, rtp_session->last_seq+1, seq-1,
									  flushed_packets_diff, rtp_session->last_read_time ? switch_micro_time_now()-rtp_session->last_read_time : 0);
				}
			}

		}
#endif
		rtp_session->last_seq = seq;
	}

	rtp_session->last_flush_packet_count = rtp_session->stats.inbound.flush_packet_count;
	rtp_session->last_read_time = switch_micro_time_now();

	if (*bytes && (!rtp_session->recv_te || rtp_session->recv_msg.header.pt != rtp_session->recv_te) && 
		ts && !rtp_session->jb && !rtp_session->pause_jb && ts == rtp_session->last_cng_ts) {
		/* we already sent this frame..... */
		*bytes = 0;
		return SWITCH_STATUS_SUCCESS;
	}

	if (*bytes) {
		rtp_session->stats.inbound.raw_bytes += *bytes;
		if (rtp_session->recv_te && rtp_session->recv_msg.header.pt == rtp_session->recv_te) {
			rtp_session->stats.inbound.dtmf_packet_count++;
		} else if (rtp_session->cng_pt && (rtp_session->recv_msg.header.pt == rtp_session->cng_pt || rtp_session->recv_msg.header.pt == 13)) {
			rtp_session->stats.inbound.cng_packet_count++;
		} else {
			rtp_session->stats.inbound.media_packet_count++;
			rtp_session->stats.inbound.media_bytes += *bytes;
		}

		rtp_session->stats.inbound.packet_count++;


		if (!switch_test_flag(rtp_session, SWITCH_RTP_FLAG_PROXY_MEDIA) && !switch_test_flag(rtp_session, SWITCH_RTP_FLAG_UDPTL)) {
#ifdef ENABLE_ZRTP
			/* ZRTP Recv */
			if(zrtp_on) {
				
				unsigned int sbytes = (int) *bytes;
				zrtp_status_t stat = 0;
				
				stat = zrtp_process_srtp(rtp_session->zrtp_stream, (void *) &rtp_session->recv_msg, &sbytes);
				
				switch (stat) {
				case zrtp_status_ok:
					*bytes = sbytes;
					break;
				case zrtp_status_drop:
					/* switch_log_printf(SWITCH_CHANNEL_LOG, SWITCH_LOG_DEBUG, "Error: zRTP protection drop with code %d\n", stat); */
					*bytes = 0;
					return SWITCH_STATUS_SUCCESS;
				case zrtp_status_fail:
					switch_log_printf(SWITCH_CHANNEL_LOG, SWITCH_LOG_ERROR, "Error: zRTP protection fail with code %d\n", stat);
					return SWITCH_STATUS_FALSE;
				default:
					break;
				}
			}
#endif
			
#ifdef ENABLE_SRTP
			if (switch_test_flag(rtp_session, SWITCH_RTP_FLAG_SECURE_RECV) && (!rtp_session->ice.ice_user || rtp_session->recv_msg.header.version == 2)) {
				int sbytes = (int) *bytes;
				err_status_t stat = 0;

				if (switch_test_flag(rtp_session, SWITCH_RTP_FLAG_SECURE_RECV_RESET)) {
					switch_clear_flag_locked(rtp_session, SWITCH_RTP_FLAG_SECURE_RECV_RESET);
					srtp_dealloc(rtp_session->recv_ctx);
					rtp_session->recv_ctx = NULL;
					if ((stat = srtp_create(&rtp_session->recv_ctx, &rtp_session->recv_policy))) {
						switch_core_session_t *session = switch_core_memory_pool_get_data(rtp_session->pool, "__session");
						switch_log_printf(SWITCH_CHANNEL_SESSION_LOG(session), SWITCH_LOG_ERROR, "Error! RE-Activating Secure RTP RECV\n");
						return SWITCH_STATUS_FALSE;
					} else {
						switch_core_session_t *session = switch_core_memory_pool_get_data(rtp_session->pool, "__session");
						switch_log_printf(SWITCH_CHANNEL_SESSION_LOG(session), SWITCH_LOG_INFO, "RE-Activating Secure RTP RECV\n");
						rtp_session->srtp_errs = 0;
					}
				}

				if (!(*flags & SFF_PLC)) {
					stat = srtp_unprotect(rtp_session->recv_ctx, &rtp_session->recv_msg.header, &sbytes);
				}

				if (stat && rtp_session->recv_msg.header.pt != rtp_session->recv_te && rtp_session->recv_msg.header.pt != rtp_session->cng_pt) {
					if (++rtp_session->srtp_errs >= MAX_SRTP_ERRS) {
						switch_core_session_t *session = switch_core_memory_pool_get_data(rtp_session->pool, "__session");
						switch_log_printf(SWITCH_CHANNEL_SESSION_LOG(session), SWITCH_LOG_ERROR,
										  "Error: SRTP unprotect failed with code %d%s\n", stat,
										  stat == err_status_replay_fail ? " (replay check failed)" : stat ==
										  err_status_auth_fail ? " (auth check failed)" : "");
						return SWITCH_STATUS_FALSE;
					} else {
						sbytes = 0;
					}
				} else {
					rtp_session->srtp_errs = 0;
				}

				*bytes = sbytes;
			}
#endif
		}
	}


	if ((rtp_session->recv_te && rtp_session->recv_msg.header.pt == rtp_session->recv_te) || 
		(*bytes < rtp_header_len && *bytes > 0) ||
		switch_test_flag(rtp_session, SWITCH_RTP_FLAG_PROXY_MEDIA) || switch_test_flag(rtp_session, SWITCH_RTP_FLAG_UDPTL)) {
		return SWITCH_STATUS_SUCCESS;
	}


	rtp_session->last_read_ts = ts;
	
	
	if (switch_test_flag(rtp_session, SWITCH_RTP_FLAG_BYTESWAP) && rtp_session->recv_msg.header.pt == rtp_session->rpayload) {
		switch_swap_linear((int16_t *)RTP_BODY(rtp_session), (int) *bytes - rtp_header_len);
	}

	if (rtp_session->jb && !rtp_session->pause_jb && rtp_session->recv_msg.header.version == 2 && *bytes) {
		if (rtp_session->recv_msg.header.m && rtp_session->recv_msg.header.pt != rtp_session->recv_te && 
			!switch_test_flag(rtp_session, SWITCH_RTP_FLAG_VIDEO) && !(rtp_session->rtp_bugs & RTP_BUG_IGNORE_MARK_BIT)) {
			stfu_n_reset(rtp_session->jb);
		}

		if (!switch_test_flag(rtp_session, SWITCH_RTP_FLAG_USE_TIMER) && rtp_session->timer.interval) {
			switch_core_timer_sync(&rtp_session->timer);
		}

		if (stfu_n_eat(rtp_session->jb, rtp_session->last_read_ts, 
					   ntohs((uint16_t) rtp_session->recv_msg.header.seq),
					   rtp_session->recv_msg.header.pt,
					   RTP_BODY(rtp_session), *bytes - rtp_header_len, rtp_session->timer.samplecount) == STFU_ITS_TOO_LATE) {
			
			goto more;
		}

		status = SWITCH_STATUS_FALSE;
		if (!return_jb_packet) {
			return status;
		}
		*bytes = 0;
	}

	if (rtp_session->jb && !rtp_session->pause_jb) {
		if ((jb_frame = stfu_n_read_a_frame(rtp_session->jb))) {
			memcpy(RTP_BODY(rtp_session), jb_frame->data, jb_frame->dlen);

			if (jb_frame->plc) {
				(*flags) |= SFF_PLC;
			} else {
				rtp_session->stats.inbound.jb_packet_count++;
			}
			*bytes = jb_frame->dlen + rtp_header_len;
			rtp_session->recv_msg.header.ts = htonl(jb_frame->ts);
			rtp_session->recv_msg.header.pt = jb_frame->pt;
			rtp_session->recv_msg.header.seq = htons(jb_frame->seq);
			status = SWITCH_STATUS_SUCCESS;
		}
	}

	return status;
}

static switch_status_t read_rtcp_packet(switch_rtp_t *rtp_session, switch_size_t *bytes, switch_frame_flag_t *flags)
{
	switch_status_t status = SWITCH_STATUS_FALSE;

	if (!switch_test_flag(rtp_session, SWITCH_RTP_FLAG_ENABLE_RTCP)) {
		return SWITCH_STATUS_FALSE;
	}

	switch_assert(bytes);

	*bytes = sizeof(rtcp_msg_t);
	if ((status = switch_socket_recvfrom(rtp_session->rtcp_from_addr, rtp_session->rtcp_sock_input, 0, (void *) &rtp_session->rtcp_recv_msg, bytes)) 
		!= SWITCH_STATUS_SUCCESS) {
		*bytes = 0;
	}

#ifdef ENABLE_SRTP
	if (switch_test_flag(rtp_session, SWITCH_RTP_FLAG_SECURE_RECV) && (!rtp_session->ice.ice_user || rtp_session->rtcp_recv_msg.header.version == 2)) {
		int sbytes = (int) *bytes;
		err_status_t stat = 0;

		stat = srtp_unprotect_rtcp(rtp_session->recv_ctx, &rtp_session->rtcp_recv_msg.header, &sbytes);
		
		if (stat) {
			if (++rtp_session->srtp_errs >= MAX_SRTP_ERRS) {
				switch_core_session_t *session = switch_core_memory_pool_get_data(rtp_session->pool, "__session");
				switch_log_printf(SWITCH_CHANNEL_SESSION_LOG(session), SWITCH_LOG_ERROR,
								  "Error: SRTP RTCP unprotect failed with code %d%s\n", stat,
								  stat == err_status_replay_fail ? " (replay check failed)" : stat ==
								  err_status_auth_fail ? " (auth check failed)" : "");
				return SWITCH_STATUS_FALSE;
			} else {
				sbytes = 0;
			}
		} else {
			rtp_session->srtp_errs = 0;
		}
		
		*bytes = sbytes;
		
	}
#endif


#ifdef ENABLE_ZRTP
	if (zrtp_on && !switch_test_flag(rtp_session, SWITCH_RTP_FLAG_PROXY_MEDIA)) {
		/* ZRTP Recv */
		if (bytes) {
			unsigned int sbytes = (int) *bytes;
			zrtp_status_t stat = 0;
			
			stat = zrtp_process_srtcp(rtp_session->zrtp_stream, (void *) &rtp_session->rtcp_recv_msg, &sbytes);
			
			switch (stat) {
			case zrtp_status_ok:
				*bytes = sbytes;
				break;
			case zrtp_status_drop:
				switch_log_printf(SWITCH_CHANNEL_LOG, SWITCH_LOG_ERROR, "Error: zRTP protection drop with code %d\n", stat);
				*bytes = 0;
				break;
			case zrtp_status_fail:
				switch_log_printf(SWITCH_CHANNEL_LOG, SWITCH_LOG_ERROR, "Error: zRTP protection fail with code %d\n", stat);
				*bytes = 0;
				break;
			default:
				break;
			}
		}
	}
#endif


	if (*bytes) {
		switch_core_session_t *session = switch_core_memory_pool_get_data(rtp_session->pool, "__session");
		switch_log_printf(SWITCH_CHANNEL_SESSION_LOG(session), SWITCH_LOG_DEBUG10,"Received an RTCP packet of length %" SWITCH_SIZE_T_FMT " bytes\n", *bytes);
		if (rtp_session->rtcp_recv_msg.header.version == 2) {
			switch_log_printf(SWITCH_CHANNEL_SESSION_LOG(session), SWITCH_LOG_DEBUG10,"RTCP packet type is %d\n", rtp_session->rtcp_recv_msg.header.type);
			if (rtp_session->rtcp_recv_msg.header.type == 200) {
				struct switch_rtcp_senderinfo* sr = (struct switch_rtcp_senderinfo*)rtp_session->rtcp_recv_msg.body;

				rtp_session->rtcp_fresh_frame = 1;

				rtp_session->stats.rtcp.packet_count += ntohl(sr->pc);
				rtp_session->stats.rtcp.octet_count += ntohl(sr->oc);
				rtp_session->stats.rtcp.peer_ssrc = ntohl(sr->ssrc);

				/* sender report */
				switch_log_printf(SWITCH_CHANNEL_SESSION_LOG(session), SWITCH_LOG_DEBUG10,"Received a SR with %d report blocks, " \
								  "length in words = %d, " \
								  "SSRC = 0x%X, " \
								  "NTP MSW = %u, " \
								  "NTP LSW = %u, " \
								  "RTP timestamp = %u, " \
								  "Sender Packet Count = %u, " \
								  "Sender Octet Count = %u\n",
								  rtp_session->rtcp_recv_msg.header.count,
								  ntohs((uint16_t)rtp_session->rtcp_recv_msg.header.length),
								  ntohl(sr->ssrc),
								  ntohl(sr->ntp_msw),
								  ntohl(sr->ntp_lsw),
								  ntohl(sr->ts),
								  ntohl(sr->pc),
								  ntohl(sr->oc));
			}
		} else {
			if (rtp_session->rtcp_recv_msg.header.version != 2) {
				if (rtp_session->rtcp_recv_msg.header.version == 0) {
					if (rtp_session->ice.ice_user) {
						handle_ice(rtp_session, &rtp_session->rtcp_ice, (void *) &rtp_session->rtcp_recv_msg, *bytes);
					}
				} else {

					switch_log_printf(SWITCH_CHANNEL_SESSION_LOG(session), 
									  SWITCH_LOG_DEBUG, "Received an unsupported RTCP packet version %d\nn", rtp_session->rtcp_recv_msg.header.version);
				}
			}
		
			status = SWITCH_STATUS_SUCCESS;
		}
	}

	return status;
}



static int rtp_common_read(switch_rtp_t *rtp_session, switch_payload_t *payload_type, switch_frame_flag_t *flags, switch_io_flag_t io_flags)
{
	switch_core_session_t *session = switch_core_memory_pool_get_data(rtp_session->pool, "__session");
	switch_channel_t *channel = NULL;
	switch_size_t bytes = 0;
	switch_size_t rtcp_bytes = 0;
	switch_status_t status = SWITCH_STATUS_SUCCESS, poll_status = SWITCH_STATUS_SUCCESS;
	switch_status_t rtcp_status = SWITCH_STATUS_SUCCESS, rtcp_poll_status = SWITCH_STATUS_SUCCESS;
	int check = 0;
	int ret = -1;
	int sleep_mss = 1000;
	int poll_sec = 5;
	int poll_loop = 0;
	int fdr = 0;
	int rtcp_fdr = 0;
	int hot_socket = 0;
	int read_loops = 0;

	if (session) {
		channel = switch_core_session_get_channel(session);
	}

	if (!switch_rtp_ready(rtp_session)) {
		return -1;
	}

	if (switch_test_flag(rtp_session, SWITCH_RTP_FLAG_USE_TIMER)) {
		sleep_mss = rtp_session->timer.interval * 1000;
	}

	READ_INC(rtp_session);



	while (switch_rtp_ready(rtp_session)) {
		int do_cng = 0;
		int read_pretriggered = 0;
		bytes = 0;

		if (switch_test_flag(rtp_session, SWITCH_RTP_FLAG_USE_TIMER)) {
			if ((switch_test_flag(rtp_session, SWITCH_RTP_FLAG_AUTOFLUSH) || switch_test_flag(rtp_session, SWITCH_RTP_FLAG_STICKY_FLUSH)) &&
				!switch_test_flag(rtp_session, SWITCH_RTP_FLAG_PROXY_MEDIA) && 
				!switch_test_flag(rtp_session, SWITCH_RTP_FLAG_VIDEO) && 
				!switch_test_flag(rtp_session, SWITCH_RTP_FLAG_UDPTL) &&
				rtp_session->read_pollfd) {
				if (switch_poll(rtp_session->read_pollfd, 1, &fdr, 0) == SWITCH_STATUS_SUCCESS) {
					status = read_rtp_packet(rtp_session, &bytes, flags, SWITCH_FALSE);
					/* switch_log_printf(SWITCH_CHANNEL_SESSION_LOG(session), SWITCH_LOG_DEBUG, "Initial (%i) %d\n", status, bytes); */
					if (status != SWITCH_STATUS_FALSE) {
						read_pretriggered = 1;
					}

					if (bytes) {
						if (switch_poll(rtp_session->read_pollfd, 1, &fdr, 0) == SWITCH_STATUS_SUCCESS) {
							rtp_session->hot_hits++;//+= rtp_session->samples_per_interval;
							
							switch_log_printf(SWITCH_CHANNEL_SESSION_LOG(session), SWITCH_LOG_DEBUG10, "%s Hot Hit %d\n", 
											  switch_core_session_get_name(session),
											  rtp_session->hot_hits); 
						} else {
							rtp_session->hot_hits = 0;
						}
					}
					
					if (rtp_session->hot_hits > 1 && !rtp_session->sync_packets) {// >= (rtp_session->samples_per_second * 30)) {
						hot_socket = 1;
					}
				} else {
					rtp_session->hot_hits = 0;
				}
			}

			if (hot_socket && (rtp_session->hot_hits % 10) != 0) { 
				switch_log_printf(SWITCH_CHANNEL_SESSION_LOG(session), SWITCH_LOG_DEBUG10, "%s timer while HOT\n", switch_core_session_get_name(session));
				switch_core_timer_next(&rtp_session->timer);
			} else if (hot_socket) {
				switch_log_printf(SWITCH_CHANNEL_SESSION_LOG(session), SWITCH_LOG_DEBUG10, "%s skip timer once\n", switch_core_session_get_name(session));
				rtp_session->sync_packets++;
				switch_core_timer_sync(&rtp_session->timer);
			} else {
				
				if (rtp_session->sync_packets) {

					switch_log_printf(SWITCH_CHANNEL_SESSION_LOG(session), SWITCH_LOG_DEBUG10,
									  "%s Auto-Flush catching up %d packets (%d)ms.\n",
									  switch_core_session_get_name(session),
									  rtp_session->sync_packets, (rtp_session->ms_per_packet * rtp_session->sync_packets) / 1000);
					switch_core_timer_sync(&rtp_session->timer);
					rtp_session->hot_hits = 0;
				} else {

					switch_core_timer_next(&rtp_session->timer);
				}

				rtp_session->sync_packets = 0;
			}
		}

	recvfrom:

		rtp_session->stats.read_count++;

		if (!read_pretriggered) {
			bytes = 0;
		}
		read_loops++;
		//poll_loop = 0;

		if (!switch_rtp_ready(rtp_session)) {
			break;
		}
		
		if (!switch_test_flag(rtp_session, SWITCH_RTP_FLAG_USE_TIMER) && rtp_session->read_pollfd) {
			int pt = poll_sec * 1000000;

			do_2833(rtp_session, session);

			if ((rtp_session->ice.ice_user && switch_test_flag(rtp_session, SWITCH_RTP_FLAG_VIDEO)) || rtp_session->dtmf_data.out_digit_dur > 0 || rtp_session->dtmf_data.in_digit_sanity || rtp_session->sending_dtmf || 
				switch_queue_size(rtp_session->dtmf_data.dtmf_queue) || switch_queue_size(rtp_session->dtmf_data.dtmf_inqueue)) {
				pt = 20000;
			}
			
			if ((io_flags & SWITCH_IO_FLAG_NOBLOCK)) {
				pt = 0;
			}

			poll_status = switch_poll(rtp_session->read_pollfd, 1, &fdr, pt);

			
			if (rtp_session->dtmf_data.out_digit_dur > 0) {
				return_cng_frame();
			}
		}

		if (poll_status == SWITCH_STATUS_SUCCESS) {
			if (read_pretriggered) {
				read_pretriggered = 0;
			} else {
				status = read_rtp_packet(rtp_session, &bytes, flags, SWITCH_TRUE);
				//switch_log_printf(SWITCH_CHANNEL_SESSION_LOG(session), SWITCH_LOG_DEBUG, "Read bytes (%i) %ld\n", status, bytes); 
			}
			poll_loop = 0;
		} else {
			int vid_cng = 1, ice = 0;

			if (!SWITCH_STATUS_IS_BREAK(poll_status) && poll_status != SWITCH_STATUS_TIMEOUT) {
				char tmp[128] = "";
				switch_log_printf(SWITCH_CHANNEL_SESSION_LOG(session), SWITCH_LOG_ERROR, "Poll failed with error: %d [%s]\n",
					poll_status, switch_strerror_r(poll_status, tmp, sizeof(tmp)));
				ret = -1;
				goto end;
			}

			if (switch_test_flag(rtp_session, SWITCH_RTP_FLAG_VIDEO)) {
				if (rtp_session->rtcp_ice.ice_user) {
					if (ice_out(rtp_session, &rtp_session->rtcp_ice) != SWITCH_STATUS_SUCCESS) {
						ret = -1;
						goto end;
					}
					vid_cng = 0;
					ice = 1;
				}

				if (rtp_session->ice.ice_user) {
					if (ice_out(rtp_session, &rtp_session->ice) != SWITCH_STATUS_SUCCESS) {
						ret = -1;
						goto end;
					}
					vid_cng = 0;
					ice = 1;
				}
				

				if (ice) {

					if (check_srtp_and_ice(rtp_session)) {
						ret = -1;
						goto end;
					}

					if (poll_loop < 50) {
						poll_loop++;
						goto recvfrom;
					}
				}

			}
			
			poll_loop++;

			if (!switch_test_flag(rtp_session, SWITCH_RTP_FLAG_UDPTL)) {
				rtp_session->missed_count += (poll_sec * 1000) / (rtp_session->ms_per_packet ? rtp_session->ms_per_packet / 1000 : 20);
				bytes = 0;

				if (rtp_session->max_missed_packets) {
					if (rtp_session->missed_count >= rtp_session->max_missed_packets) {
						ret = -2;
						goto end;
					}
				}
			}

			if ((!(io_flags & SWITCH_IO_FLAG_NOBLOCK)) && 
				(rtp_session->dtmf_data.out_digit_dur == 0 || (switch_test_flag(rtp_session, SWITCH_RTP_FLAG_VIDEO) && vid_cng))) {
				return_cng_frame();
			}
		}


		if (switch_test_flag(rtp_session, SWITCH_RTP_FLAG_ENABLE_RTCP) && rtp_session->rtcp_read_pollfd) {
			rtcp_poll_status = switch_poll(rtp_session->rtcp_read_pollfd, 1, &rtcp_fdr, 0);
						
			if (rtcp_poll_status == SWITCH_STATUS_SUCCESS) {
				rtcp_status = read_rtcp_packet(rtp_session, &rtcp_bytes, flags);
				
				if (rtcp_status == SWITCH_STATUS_SUCCESS) {
					switch_rtp_reset_media_timer(rtp_session);

					if (switch_test_flag(rtp_session, SWITCH_RTP_FLAG_RTCP_PASSTHRU)) {
						switch_core_session_t *session = switch_core_memory_pool_get_data(rtp_session->pool, "__session");
						switch_channel_t *channel = switch_core_session_get_channel(session);

						const char *uuid = switch_channel_get_partner_uuid(channel);
						if (uuid) {
							switch_core_session_t *other_session;
							switch_rtp_t *other_rtp_session = NULL;

							if ((other_session = switch_core_session_locate(uuid))) {
								switch_channel_t *other_channel = switch_core_session_get_channel(other_session);					
								if ((other_rtp_session = switch_channel_get_private(other_channel, "__rtcp_audio_rtp_session")) && 
									other_rtp_session->rtcp_sock_output &&
									switch_test_flag(other_rtp_session, SWITCH_RTP_FLAG_ENABLE_RTCP)) {
									*other_rtp_session->rtcp_send_msg.body = *rtp_session->rtcp_recv_msg.body;

#ifdef ENABLE_SRTP
									if (switch_test_flag(other_rtp_session, SWITCH_RTP_FLAG_SECURE_SEND)) {
										int sbytes = (int) rtcp_bytes;
										int stat = srtp_protect_rtcp(other_rtp_session->send_ctx, &other_rtp_session->rtcp_send_msg.header, &sbytes);
										if (stat) {
											switch_log_printf(SWITCH_CHANNEL_SESSION_LOG(session), SWITCH_LOG_ERROR, "Error: SRTP RTCP protection failed with code %d\n", stat);
										}
										rtcp_bytes = sbytes;
									}
#endif

#ifdef ENABLE_ZRTP
									/* ZRTP Send */
									if (zrtp_on && !switch_test_flag(rtp_session, SWITCH_RTP_FLAG_PROXY_MEDIA)) {
										unsigned int sbytes = (unsigned int) bytes;
										zrtp_status_t stat = zrtp_status_fail;
									
										stat = zrtp_process_rtcp(other_rtp_session->zrtp_stream, (void *) &other_rtp_session->rtcp_send_msg, &sbytes);
									
										switch (stat) {
										case zrtp_status_ok:
											break;
										case zrtp_status_drop:
											switch_log_printf(SWITCH_CHANNEL_SESSION_LOG(session), SWITCH_LOG_ERROR, "Error: zRTP protection drop with code %d\n", stat);
											ret = (int) bytes;
											goto end;
											break;
										case zrtp_status_fail:
											switch_log_printf(SWITCH_CHANNEL_SESSION_LOG(session), SWITCH_LOG_ERROR, "Error: zRTP protection fail with code %d\n", stat);
											break;
										default:
											break;
										}
									
										bytes = sbytes;
									}
#endif
									if (switch_socket_sendto(other_rtp_session->rtcp_sock_output, other_rtp_session->rtcp_remote_addr, 0, 
															 (const char*)&other_rtp_session->rtcp_send_msg, &rtcp_bytes ) != SWITCH_STATUS_SUCCESS) {
										switch_log_printf(SWITCH_CHANNEL_SESSION_LOG(session), SWITCH_LOG_DEBUG,"RTCP packet not written\n");
									}
								
								
								}
								switch_core_session_rwunlock(other_session);
							}
						}
					
					}
				}
			}
		}


		if (bytes && rtp_session->recv_msg.header.version == 2 && 
			!switch_test_flag(rtp_session, SWITCH_RTP_FLAG_PROXY_MEDIA) && !switch_test_flag(rtp_session, SWITCH_RTP_FLAG_UDPTL) &&
			rtp_session->recv_msg.header.pt != 13 && 
			rtp_session->recv_msg.header.pt != rtp_session->recv_te && 
			(!rtp_session->cng_pt || rtp_session->recv_msg.header.pt != rtp_session->cng_pt) && 
			rtp_session->recv_msg.header.pt != rtp_session->rpayload && !(rtp_session->rtp_bugs & RTP_BUG_ACCEPT_ANY_PACKETS)) {
			/* drop frames of incorrect payload number and return CNG frame instead */
			return_cng_frame();			
		}

		if (!bytes && (io_flags & SWITCH_IO_FLAG_NOBLOCK)) {
			rtp_session->missed_count = 0;
			ret = 0;
			goto end;
		}

		if (rtp_session->max_missed_packets && read_loops == 1) {
			if (bytes) {
				rtp_session->missed_count = 0;
			} else if (++rtp_session->missed_count >= rtp_session->max_missed_packets) {
				ret = -2;
				goto end;
			}
		}

		check = !bytes;

		if (switch_test_flag(rtp_session, SWITCH_RTP_FLAG_FLUSH)) {
			if (!switch_test_flag(rtp_session, SWITCH_RTP_FLAG_VIDEO)) {
				do_flush(rtp_session);
				bytes = 0;
			}
			switch_clear_flag_locked(rtp_session, SWITCH_RTP_FLAG_FLUSH);
		}
		
		if (switch_test_flag(rtp_session, SWITCH_RTP_FLAG_BREAK) || (bytes && bytes == 4 && *((int *) &rtp_session->recv_msg) == UINT_MAX)) {
			switch_clear_flag_locked(rtp_session, SWITCH_RTP_FLAG_BREAK);

			if (!switch_test_flag(rtp_session, SWITCH_RTP_FLAG_NOBLOCK) || !switch_test_flag(rtp_session, SWITCH_RTP_FLAG_USE_TIMER) || 
				switch_test_flag(rtp_session, SWITCH_RTP_FLAG_PROXY_MEDIA) || switch_test_flag(rtp_session, SWITCH_RTP_FLAG_UDPTL) || 
				(bytes && bytes < 5) || (!bytes && poll_loop)) {
				bytes = 0;
				return_cng_frame();
			}
		}


		if (bytes && bytes < 5) {
			continue;
		}

		if (!bytes && poll_loop) {
			goto recvfrom;
		}

		if (bytes && rtp_session->recv_msg.header.m && rtp_session->recv_msg.header.pt != rtp_session->recv_te && 
			!switch_test_flag(rtp_session, SWITCH_RTP_FLAG_VIDEO) && !(rtp_session->rtp_bugs & RTP_BUG_IGNORE_MARK_BIT)) {
			rtp_flush_read_buffer(rtp_session, SWITCH_RTP_FLUSH_ONCE);
		}


		if (bytes && switch_test_flag(rtp_session, SWITCH_RTP_FLAG_DEBUG_RTP_READ)) {
			switch_core_session_t *session = switch_core_memory_pool_get_data(rtp_session->pool, "__session");

			if (!session) {
				switch_clear_flag(rtp_session, SWITCH_RTP_FLAG_DEBUG_RTP_READ);
				switch_log_printf(SWITCH_CHANNEL_SESSION_LOG(session), SWITCH_LOG_CRIT, "RTP HAS NO SESSION!\n");
			} else {
				const char *tx_host;
				const char *old_host;
				const char *my_host;

				char bufa[30], bufb[30], bufc[30];


				tx_host = switch_get_addr(bufa, sizeof(bufa), rtp_session->from_addr);
				old_host = switch_get_addr(bufb, sizeof(bufb), rtp_session->remote_addr);
				my_host = switch_get_addr(bufc, sizeof(bufc), rtp_session->local_addr);

				switch_log_printf(SWITCH_CHANNEL_SESSION_LOG_CLEAN(session), SWITCH_LOG_CONSOLE,
								  "R %s b=%ld %s:%u %s:%u %s:%u pt=%d ts=%u m=%d\n",
								  switch_channel_get_name(switch_core_session_get_channel(session)),
								  (long) bytes,
								  my_host, switch_sockaddr_get_port(rtp_session->local_addr),
								  old_host, rtp_session->remote_port,
								  tx_host, switch_sockaddr_get_port(rtp_session->from_addr),
								  rtp_session->recv_msg.header.pt, ntohl(rtp_session->recv_msg.header.ts), rtp_session->recv_msg.header.m);

			}
		}

		if (((rtp_session->cng_pt && rtp_session->recv_msg.header.pt == rtp_session->cng_pt) || rtp_session->recv_msg.header.pt == 13)) {
			*flags |= SFF_NOT_AUDIO;
		} else {
			*flags &= ~SFF_NOT_AUDIO; /* If this flag was already set, make sure to remove it when we get real audio */
		}


		/* ignore packets not meant for us unless the auto-adjust window is open */
		if (bytes) {
			if (switch_test_flag(rtp_session, SWITCH_RTP_FLAG_AUTOADJ)) {
				if (((rtp_session->cng_pt && rtp_session->recv_msg.header.pt == rtp_session->cng_pt) || rtp_session->recv_msg.header.pt == 13)) {
					goto recvfrom;

				}
			} else if (!(rtp_session->rtp_bugs & RTP_BUG_ACCEPT_ANY_PACKETS) && !switch_cmp_addr(rtp_session->from_addr, rtp_session->remote_addr)) {
				goto recvfrom;

			}
		}

		if (bytes && switch_test_flag(rtp_session, SWITCH_RTP_FLAG_AUTOADJ) && switch_sockaddr_get_port(rtp_session->from_addr)) {
			if (!switch_cmp_addr(rtp_session->from_addr, rtp_session->remote_addr)) {
				if (++rtp_session->autoadj_tally >= 10) {
					const char *err;
					uint32_t old = rtp_session->remote_port;
					const char *tx_host;
					const char *old_host;
					char bufa[30], bufb[30];
					char adj_port[6];

					tx_host = switch_get_addr(bufa, sizeof(bufa), rtp_session->from_addr);
					old_host = switch_get_addr(bufb, sizeof(bufb), rtp_session->remote_addr);

					switch_log_printf(SWITCH_CHANNEL_SESSION_LOG(session), SWITCH_LOG_INFO,
									  "Auto Changing port from %s:%u to %s:%u\n", old_host, old, tx_host,
									  switch_sockaddr_get_port(rtp_session->from_addr));

					if (channel) {
						switch_channel_set_variable(channel, "remote_media_ip_reported", switch_channel_get_variable(channel, "remote_media_ip"));
						switch_channel_set_variable(channel, "remote_media_ip", tx_host);
						switch_snprintf(adj_port, sizeof(adj_port), "%u", switch_sockaddr_get_port(rtp_session->from_addr));
						switch_channel_set_variable(channel, "remote_media_port_reported", switch_channel_get_variable(channel, "remote_media_port"));
						switch_channel_set_variable(channel, "remote_media_port", adj_port);
						switch_channel_set_variable(channel, "rtp_auto_adjust", "true");
					}
					rtp_session->auto_adj_used = 1;
					switch_rtp_set_remote_address(rtp_session, tx_host, switch_sockaddr_get_port(rtp_session->from_addr), 0, SWITCH_FALSE, &err);
					switch_clear_flag_locked(rtp_session, SWITCH_RTP_FLAG_AUTOADJ);
				}
			} else {
				switch_log_printf(SWITCH_CHANNEL_SESSION_LOG(session), SWITCH_LOG_DEBUG, "Correct ip/port confirmed.\n");
				switch_clear_flag_locked(rtp_session, SWITCH_RTP_FLAG_AUTOADJ);
				rtp_session->auto_adj_used = 0;
			}
		}

		if (bytes && rtp_session->autoadj_window) {
			if (--rtp_session->autoadj_window == 0) {
				switch_clear_flag_locked(rtp_session, SWITCH_RTP_FLAG_AUTOADJ);
			}
		}

		if (bytes && (switch_test_flag(rtp_session, SWITCH_RTP_FLAG_PROXY_MEDIA) || switch_test_flag(rtp_session, SWITCH_RTP_FLAG_UDPTL))) {
			/* Fast PASS! */
			*flags |= SFF_PROXY_PACKET;

			if (switch_test_flag(rtp_session, SWITCH_RTP_FLAG_UDPTL)) {
#if 0
				if (rtp_session->recv_msg.header.version == 2 && rtp_session->recv_msg.header.pt == rtp_session->rpayload) {
					switch_log_printf(SWITCH_CHANNEL_SESSION_LOG(session), SWITCH_LOG_WARNING, 
									  "Ignoring udptl packet of size of %ld bytes that looks strikingly like a RTP packet.\n", (long)bytes);
					bytes = 0;
					goto do_continue;					
				}
#endif
				*flags |= SFF_UDPTL_PACKET;
			} else {
				check_srtp_and_ice(rtp_session);
			}

			ret = (int) bytes;
			goto end;
		}

		if (bytes) {
			rtp_session->missed_count = 0;

			if (bytes < rtp_header_len) {
				switch_log_printf(SWITCH_CHANNEL_SESSION_LOG(session), SWITCH_LOG_WARNING, "Ignoring invalid RTP packet size of %ld bytes.\n", (long)bytes);
				bytes = 0;
				goto do_continue;
			}
			
			if (rtp_session->recv_msg.header.pt && (rtp_session->recv_msg.header.pt == rtp_session->cng_pt || rtp_session->recv_msg.header.pt == 13)) {
				return_cng_frame();
			}
		}


		if (check_srtp_and_ice(rtp_session)) {
			ret = -1;
			goto end;
		}
		

		if (check || bytes) {
			do_2833(rtp_session, session);
		}

		if (bytes && rtp_session->recv_msg.header.version != 2) {
			uint8_t *data = (uint8_t *) RTP_BODY(rtp_session);

			if (rtp_session->recv_msg.header.version == 0) {
				if (rtp_session->ice.ice_user) {
					handle_ice(rtp_session, &rtp_session->ice, (void *) &rtp_session->recv_msg, bytes);
					goto recvfrom;
				} else if (rtp_session->remote_stun_addr) {
					handle_stun_ping_reply(rtp_session, (void *) &rtp_session->recv_msg, bytes);
					goto recvfrom;
				}
			}

			if (rtp_session->invalid_handler) {
				rtp_session->invalid_handler(rtp_session, rtp_session->sock_input, (void *) &rtp_session->recv_msg, bytes, rtp_session->from_addr);
			}

			memset(data, 0, 2);
			data[0] = 65;

			rtp_session->recv_msg.header.pt = (uint32_t) rtp_session->cng_pt ? rtp_session->cng_pt : SWITCH_RTP_CNG_PAYLOAD;
			*flags |= SFF_CNG;
			*payload_type = (switch_payload_t) rtp_session->recv_msg.header.pt;
			ret = 2 + rtp_header_len;
			goto end;
		} else if (bytes) {
			rtp_session->stats.inbound.period_packet_count++;
		}


		/* Handle incoming RFC2833 packets */
		switch (handle_rfc2833(rtp_session, bytes, &do_cng)) {
		case RESULT_GOTO_END:
			goto end;
		case RESULT_GOTO_RECVFROM:
			goto recvfrom;
		case RESULT_GOTO_TIMERCHECK:
			goto timer_check;
		case RESULT_CONTINUE:
			goto result_continue;
		}

	result_continue:
	timer_check:

		if (do_cng) {
			uint8_t *data = (uint8_t *) RTP_BODY(rtp_session);

			do_2833(rtp_session, session);

			if (rtp_session->last_cng_ts == rtp_session->last_read_ts + rtp_session->samples_per_interval) {
				rtp_session->last_cng_ts = 0;
			} else {
				rtp_session->last_cng_ts = rtp_session->last_read_ts + rtp_session->samples_per_interval;
			}

			memset(data, 0, 2);
			data[0] = 65;
			rtp_session->recv_msg.header.pt = (uint32_t) rtp_session->cng_pt ? rtp_session->cng_pt : SWITCH_RTP_CNG_PAYLOAD;
			*flags |= SFF_CNG;
			*payload_type = (switch_payload_t) rtp_session->recv_msg.header.pt;
			ret = 2 + rtp_header_len;
			rtp_session->stats.inbound.skip_packet_count++;
			goto end;
		}


		if (check || (bytes && !switch_test_flag(rtp_session, SWITCH_RTP_FLAG_USE_TIMER))) {
			if (!bytes && switch_test_flag(rtp_session, SWITCH_RTP_FLAG_USE_TIMER)) {	/* We're late! We're Late! */
				if (!switch_test_flag(rtp_session, SWITCH_RTP_FLAG_NOBLOCK) && status == SWITCH_STATUS_BREAK) {
					switch_cond_next();
					continue;
				}
				
				return_cng_frame();
			}
		}
		
		if (status == SWITCH_STATUS_BREAK || bytes == 0) {
			if (!(io_flags & SWITCH_IO_FLAG_SINGLE_READ) && switch_test_flag(rtp_session, SWITCH_RTP_FLAG_DATAWAIT)) {
				goto do_continue;
			}
			return_cng_frame();
		}

		if (switch_test_flag(rtp_session, SWITCH_RTP_FLAG_GOOGLEHACK) && rtp_session->recv_msg.header.pt == 102) {
			rtp_session->recv_msg.header.pt = 97;
		}

		break;

	do_continue:

		if (!bytes && !switch_test_flag(rtp_session, SWITCH_RTP_FLAG_USE_TIMER)) {
			switch_yield(sleep_mss);
		}

	}

	if (switch_rtp_ready(rtp_session)) {
		*payload_type = (switch_payload_t) rtp_session->recv_msg.header.pt;

		if (*payload_type == SWITCH_RTP_CNG_PAYLOAD) {
			*flags |= SFF_CNG;
		}

		ret = (int) bytes;
	} else {
		ret = -1;
	}

 end:

	READ_DEC(rtp_session);

	return ret;
}


SWITCH_DECLARE(switch_byte_t) switch_rtp_check_auto_adj(switch_rtp_t *rtp_session)
{
	return rtp_session->auto_adj_used;
}

SWITCH_DECLARE(switch_size_t) switch_rtp_has_dtmf(switch_rtp_t *rtp_session)
{
	switch_size_t has = 0;

	if (switch_rtp_ready(rtp_session)) {
		switch_mutex_lock(rtp_session->dtmf_data.dtmf_mutex);
		has = switch_queue_size(rtp_session->dtmf_data.dtmf_inqueue);
		switch_mutex_unlock(rtp_session->dtmf_data.dtmf_mutex);
	}

	return has;
}

SWITCH_DECLARE(switch_size_t) switch_rtp_dequeue_dtmf(switch_rtp_t *rtp_session, switch_dtmf_t *dtmf)
{
	switch_size_t bytes = 0;
	switch_dtmf_t *_dtmf = NULL;
	void *pop;

	if (!switch_rtp_ready(rtp_session)) {
		return bytes;
	}

	switch_mutex_lock(rtp_session->dtmf_data.dtmf_mutex);
	if (switch_queue_trypop(rtp_session->dtmf_data.dtmf_inqueue, &pop) == SWITCH_STATUS_SUCCESS) {
		switch_core_session_t *session = switch_core_memory_pool_get_data(rtp_session->pool, "__session");
		_dtmf = (switch_dtmf_t *) pop;
		*dtmf = *_dtmf;
		switch_log_printf(SWITCH_CHANNEL_SESSION_LOG(session), SWITCH_LOG_DEBUG, "RTP RECV DTMF %c:%d\n", dtmf->digit, dtmf->duration);
		bytes++;
		free(pop);
	}
	switch_mutex_unlock(rtp_session->dtmf_data.dtmf_mutex);

	return bytes;
}

SWITCH_DECLARE(switch_status_t) switch_rtp_queue_rfc2833(switch_rtp_t *rtp_session, const switch_dtmf_t *dtmf)
{

	switch_dtmf_t *rdigit;

	if (!switch_rtp_ready(rtp_session)) {
		return SWITCH_STATUS_FALSE;
	}

	if ((rdigit = malloc(sizeof(*rdigit))) != 0) {
		*rdigit = *dtmf;
		if (rdigit->duration < switch_core_min_dtmf_duration(0)) {
			rdigit->duration = switch_core_min_dtmf_duration(0);
		}

		if ((switch_queue_trypush(rtp_session->dtmf_data.dtmf_queue, rdigit)) != SWITCH_STATUS_SUCCESS) {
			free(rdigit);
			return SWITCH_STATUS_FALSE;
		}
	} else {
		abort();
	}

	return SWITCH_STATUS_SUCCESS;
}

SWITCH_DECLARE(switch_status_t) switch_rtp_queue_rfc2833_in(switch_rtp_t *rtp_session, const switch_dtmf_t *dtmf)
{
	switch_dtmf_t *rdigit;

	if (!switch_rtp_ready(rtp_session)) {
		return SWITCH_STATUS_FALSE;
	}

	if ((rdigit = malloc(sizeof(*rdigit))) != 0) {
		*rdigit = *dtmf;
		if (rdigit->duration < switch_core_min_dtmf_duration(0)) {
			rdigit->duration = switch_core_min_dtmf_duration(0);
		}

		if ((switch_queue_trypush(rtp_session->dtmf_data.dtmf_inqueue, rdigit)) != SWITCH_STATUS_SUCCESS) {
			free(rdigit);
			return SWITCH_STATUS_FALSE;
		}
	} else {
		abort();
	}

	return SWITCH_STATUS_SUCCESS;
}

SWITCH_DECLARE(switch_status_t) switch_rtp_read(switch_rtp_t *rtp_session, void *data, uint32_t *datalen,
												switch_payload_t *payload_type, switch_frame_flag_t *flags, switch_io_flag_t io_flags)
{
	int bytes = 0;

	if (!switch_rtp_ready(rtp_session)) {
		return SWITCH_STATUS_FALSE;
	}

	bytes = rtp_common_read(rtp_session, payload_type, flags, io_flags);

	if (bytes < 0) {
		*datalen = 0;
		return bytes == -2 ? SWITCH_STATUS_TIMEOUT : SWITCH_STATUS_GENERR;
	} else if (bytes == 0) {
		*datalen = 0;
		return SWITCH_STATUS_BREAK;
	} else {
		if (bytes > rtp_header_len) {
			bytes -= rtp_header_len;
		}
	}

	*datalen = bytes;

	memcpy(data, RTP_BODY(rtp_session), bytes);

	return SWITCH_STATUS_SUCCESS;
}

SWITCH_DECLARE(switch_status_t) switch_rtcp_zerocopy_read_frame(switch_rtp_t *rtp_session, switch_rtcp_frame_t *frame)
{

	if (!switch_test_flag(rtp_session, SWITCH_RTP_FLAG_ENABLE_RTCP)) {
		return SWITCH_STATUS_FALSE;
	}

	/* A fresh frame has been found! */
	if (rtp_session->rtcp_fresh_frame) {
		struct switch_rtcp_senderinfo* sr = (struct switch_rtcp_senderinfo*)rtp_session->rtcp_recv_msg.body;
		/* we remove the header lenght because with directly have a pointer on the body */
		unsigned packet_length = (ntohs((uint16_t) rtp_session->rtcp_recv_msg.header.length) + 1) * 4 - sizeof(switch_rtcp_hdr_t);
		unsigned int reportsOffset = sizeof(struct switch_rtcp_senderinfo);
		int i = 0;
		unsigned int offset;

		/* turn the flag off! */
		rtp_session->rtcp_fresh_frame = 0;

		frame->ssrc = ntohl(sr->ssrc);
		frame->packet_type = (uint16_t)rtp_session->rtcp_recv_msg.header.type;
		frame->ntp_msw = ntohl(sr->ntp_msw);
		frame->ntp_lsw = ntohl(sr->ntp_lsw);
		frame->timestamp = ntohl(sr->ts);
		frame->packet_count =  ntohl(sr->pc);
		frame->octect_count = ntohl(sr->oc);

		for (offset = reportsOffset; offset < packet_length; offset += sizeof(struct switch_rtcp_report_block)) {
			struct switch_rtcp_report_block* report = (struct switch_rtcp_report_block*) (rtp_session->rtcp_recv_msg.body + offset);
			frame->reports[i].ssrc = ntohl(report->ssrc);
			frame->reports[i].fraction = (uint8_t)ntohl(report->fraction);
			frame->reports[i].lost = ntohl(report->lost);
			frame->reports[i].highest_sequence_number_received = ntohl(report->highest_sequence_number_received);
			frame->reports[i].jitter = ntohl(report->jitter);
			frame->reports[i].lsr = ntohl(report->lsr);
			frame->reports[i].dlsr = ntohl(report->dlsr);
			i++;
			if (i >= MAX_REPORT_BLOCKS) {
				break;
			}
		}
		frame->report_count = (uint16_t)i;

		return SWITCH_STATUS_SUCCESS;
	}

	return SWITCH_STATUS_TIMEOUT;
}

SWITCH_DECLARE(switch_status_t) switch_rtp_zerocopy_read_frame(switch_rtp_t *rtp_session, switch_frame_t *frame, switch_io_flag_t io_flags)
{
	int bytes = 0;

	if (!switch_rtp_ready(rtp_session)) {
		return SWITCH_STATUS_FALSE;
	}

	bytes = rtp_common_read(rtp_session, &frame->payload, &frame->flags, io_flags);

	frame->data = RTP_BODY(rtp_session);
	frame->packet = &rtp_session->recv_msg;
	frame->packetlen = bytes;
	frame->source = __FILE__;

	switch_set_flag(frame, SFF_RAW_RTP);
	if (frame->payload == rtp_session->recv_te) {
		switch_set_flag(frame, SFF_RFC2833);
	}
	frame->timestamp = ntohl(rtp_session->recv_msg.header.ts);
	frame->seq = (uint16_t) ntohs((uint16_t) rtp_session->recv_msg.header.seq);
	frame->ssrc = ntohl(rtp_session->recv_msg.header.ssrc);
	frame->m = rtp_session->recv_msg.header.m ? SWITCH_TRUE : SWITCH_FALSE;

#ifdef ENABLE_ZRTP
	if (zrtp_on && switch_test_flag(rtp_session, SWITCH_ZRTP_FLAG_SECURE_MITM_RECV)) {
		zrtp_session_info_t zrtp_session_info;

		if (rtp_session->zrtp_session && (zrtp_status_ok == zrtp_session_get(rtp_session->zrtp_session, &zrtp_session_info))) {
			if (zrtp_session_info.sas_is_ready) {
				switch_core_session_t *session = switch_core_memory_pool_get_data(rtp_session->pool, "__session");
				switch_channel_t *channel = switch_core_session_get_channel(session);

				const char *uuid = switch_channel_get_partner_uuid(channel);
				if (uuid) {
					switch_core_session_t *other_session;

					if ((other_session = switch_core_session_locate(uuid))) {
						switch_channel_t *other_channel = switch_core_session_get_channel(other_session);
						switch_rtp_t *other_rtp_session = switch_channel_get_private(other_channel, "__zrtp_audio_rtp_session");

						if (other_rtp_session) {
							if (switch_channel_direction(channel) == SWITCH_CALL_DIRECTION_INBOUND) {
								switch_mutex_lock(other_rtp_session->read_mutex);
								if (zrtp_status_ok == zrtp_session_get(other_rtp_session->zrtp_session, &zrtp_session_info)) {
									if (rtp_session->zrtp_mitm_tries > ZRTP_MITM_TRIES) {
										switch_clear_flag(other_rtp_session, SWITCH_ZRTP_FLAG_SECURE_MITM_RECV);
										switch_clear_flag(other_rtp_session, SWITCH_ZRTP_FLAG_SECURE_MITM_SEND);
										switch_clear_flag(rtp_session, SWITCH_ZRTP_FLAG_SECURE_MITM_RECV);
										switch_clear_flag(rtp_session, SWITCH_ZRTP_FLAG_SECURE_MITM_SEND);
									} else if (zrtp_status_ok == zrtp_resolve_mitm_call(other_rtp_session->zrtp_stream, rtp_session->zrtp_stream)) {
										switch_clear_flag(rtp_session, SWITCH_ZRTP_FLAG_SECURE_MITM_RECV);
										switch_clear_flag(rtp_session, SWITCH_ZRTP_FLAG_SECURE_MITM_SEND);
										switch_clear_flag(other_rtp_session, SWITCH_ZRTP_FLAG_SECURE_MITM_RECV);
										switch_clear_flag(other_rtp_session, SWITCH_ZRTP_FLAG_SECURE_MITM_SEND);
										rtp_session->zrtp_mitm_tries++;
									}
								}
								switch_mutex_unlock(other_rtp_session->read_mutex);
							}
						}

						switch_core_session_rwunlock(other_session);
					}
				}
			}
		} else {
			switch_clear_flag(rtp_session, SWITCH_ZRTP_FLAG_SECURE_MITM_RECV);
			switch_clear_flag(rtp_session, SWITCH_ZRTP_FLAG_SECURE_MITM_SEND);
		}
	}
#endif

	if (bytes < 0) {
		frame->datalen = 0;
		return bytes == -2 ? SWITCH_STATUS_TIMEOUT : SWITCH_STATUS_GENERR;
	} else if (bytes < rtp_header_len) {
		frame->datalen = 0;
		return SWITCH_STATUS_BREAK;
	} else {
		bytes -= rtp_header_len;
	}

	frame->datalen = bytes;
	return SWITCH_STATUS_SUCCESS;
}

SWITCH_DECLARE(switch_status_t) switch_rtp_zerocopy_read(switch_rtp_t *rtp_session,
														 void **data, uint32_t *datalen, switch_payload_t *payload_type, switch_frame_flag_t *flags,
														 switch_io_flag_t io_flags)
{
	int bytes = 0;

	if (!switch_rtp_ready(rtp_session)) {
		return SWITCH_STATUS_FALSE;
	}

	bytes = rtp_common_read(rtp_session, payload_type, flags, io_flags);
	*data = RTP_BODY(rtp_session);

	if (bytes < 0) {
		*datalen = 0;
		return SWITCH_STATUS_GENERR;
	} else {
		if (bytes > rtp_header_len) {
			bytes -= rtp_header_len;
		}
	}

	*datalen = bytes;
	return SWITCH_STATUS_SUCCESS;
}

static int rtp_common_write(switch_rtp_t *rtp_session,
							rtp_msg_t *send_msg, void *data, uint32_t datalen, switch_payload_t payload, uint32_t timestamp, switch_frame_flag_t *flags)
{
	switch_size_t bytes;
	uint8_t send = 1;
	uint32_t this_ts = 0;
	int ret;
	switch_time_t now;

	if (!switch_rtp_ready(rtp_session)) {
		return SWITCH_STATUS_FALSE;
	}

	WRITE_INC(rtp_session);

	if (send_msg) {
		bytes = datalen;
		if (flags && *flags & SFF_RFC2833) {
			send_msg->header.pt = rtp_session->te;
		}
		data = send_msg->body;
		if (datalen > rtp_header_len) {
			datalen -= rtp_header_len;
		}
	} else {
		uint8_t m = 0;

		if (*flags & SFF_RFC2833) {
			payload = rtp_session->te;
		}

		send_msg = &rtp_session->send_msg;
		send_msg->header.pt = payload;

		if (rtp_session->rtp_bugs & RTP_BUG_SEND_LINEAR_TIMESTAMPS) {
			rtp_session->ts += rtp_session->samples_per_interval;
			if (rtp_session->ts <= rtp_session->last_write_ts && rtp_session->ts > 0) {
				rtp_session->ts = rtp_session->last_write_ts + rtp_session->samples_per_interval;
			}
		} else if (timestamp) {
			rtp_session->ts = (uint32_t) timestamp;
			/* Send marker bit if timestamp is lower/same as before (resetted/new timer) */
			if (rtp_session->ts <= rtp_session->last_write_ts && !(rtp_session->rtp_bugs & RTP_BUG_NEVER_SEND_MARKER)) {
				m++;
			}
		} else if (switch_test_flag(rtp_session, SWITCH_RTP_FLAG_USE_TIMER)) {
			rtp_session->ts = rtp_session->timer.samplecount;

			if (rtp_session->ts <= rtp_session->last_write_ts && rtp_session->ts > 0) {
				rtp_session->ts = rtp_session->last_write_ts + rtp_session->samples_per_interval;
			}
		} else {
			rtp_session->ts += rtp_session->samples_per_interval;
		}

		rtp_session->send_msg.header.ts = htonl(rtp_session->ts);


		if ((rtp_session->last_write_ts != RTP_TS_RESET && rtp_session->ts > (rtp_session->last_write_ts + (rtp_session->samples_per_interval * 10)))
			|| rtp_session->ts == rtp_session->samples_per_interval) {
			m++;
		}

		if (switch_test_flag(rtp_session, SWITCH_RTP_FLAG_USE_TIMER) && 
			(rtp_session->timer.samplecount - rtp_session->last_write_samplecount) > rtp_session->samples_per_interval * 10) {
			m++;
		}

		if (!switch_test_flag(rtp_session, SWITCH_RTP_FLAG_USE_TIMER) &&
			((unsigned) ((switch_micro_time_now() - rtp_session->last_write_timestamp))) > (rtp_session->ms_per_packet * 10)) {
			m++;
		}

		if (rtp_session->cn && payload != rtp_session->cng_pt) {
			rtp_session->cn = 0;
			m++;
		}
		
		if (rtp_session->need_mark && !rtp_session->sending_dtmf) {
			m++;
			rtp_session->need_mark = 0;
		}

		send_msg->header.m = (m && !(rtp_session->rtp_bugs & RTP_BUG_NEVER_SEND_MARKER)) ? 1 : 0;

		/* If the marker was set, and the timestamp seems to have started over - set a new SSRC, to indicate this is a new stream */
		if (send_msg->header.m && !switch_test_flag(rtp_session, SWITCH_RTP_FLAG_SECURE_SEND) &&
			(rtp_session->rtp_bugs & RTP_BUG_CHANGE_SSRC_ON_MARKER) && (rtp_session->last_write_ts == RTP_TS_RESET ||
			(rtp_session->ts <= rtp_session->last_write_ts && rtp_session->last_write_ts > 0))) {
				switch_rtp_set_ssrc(rtp_session, (uint32_t) ((intptr_t) rtp_session + (uint32_t) switch_epoch_time_now(NULL)));
		}

		memcpy(send_msg->body, data, datalen);
		bytes = datalen + rtp_header_len;
	}

	send_msg->header.ssrc = htonl(rtp_session->ssrc);

	if (switch_test_flag(rtp_session, SWITCH_RTP_FLAG_GOOGLEHACK) && rtp_session->send_msg.header.pt == 97) {
		rtp_session->recv_msg.header.pt = 102;
	}

	if (switch_test_flag(rtp_session, SWITCH_RTP_FLAG_VAD) &&
		rtp_session->recv_msg.header.pt == rtp_session->vad_data.read_codec->implementation->ianacode) {

		int16_t decoded[SWITCH_RECOMMENDED_BUFFER_SIZE / sizeof(int16_t)] = { 0 };
		uint32_t rate = 0;
		uint32_t codec_flags = 0;
		uint32_t len = sizeof(decoded);
		time_t now = switch_epoch_time_now(NULL);
		send = 0;

		if (rtp_session->vad_data.scan_freq && rtp_session->vad_data.next_scan <= now) {
			rtp_session->vad_data.bg_count = rtp_session->vad_data.bg_level = 0;
			rtp_session->vad_data.next_scan = now + rtp_session->vad_data.scan_freq;
		}

		if (switch_core_codec_decode(&rtp_session->vad_data.vad_codec,
									 rtp_session->vad_data.read_codec,
									 data,
									 datalen,
									 rtp_session->vad_data.read_codec->implementation->actual_samples_per_second,
									 decoded, &len, &rate, &codec_flags) == SWITCH_STATUS_SUCCESS) {

			uint32_t energy = 0;
			uint32_t x, y = 0, z = len / sizeof(int16_t);
			uint32_t score = 0;
			int divisor = 0;
			if (z) {

				if (!(divisor = rtp_session->vad_data.read_codec->implementation->actual_samples_per_second / 8000)) {
					divisor = 1;
				}

				for (x = 0; x < z; x++) {
					energy += abs(decoded[y]);
					y += rtp_session->vad_data.read_codec->implementation->number_of_channels;
				}

				if (++rtp_session->vad_data.start_count < rtp_session->vad_data.start) {
					send = 1;
				} else {
					score = (energy / (z / divisor));
					if (score && (rtp_session->vad_data.bg_count < rtp_session->vad_data.bg_len)) {
						rtp_session->vad_data.bg_level += score;
						if (++rtp_session->vad_data.bg_count == rtp_session->vad_data.bg_len) {
							rtp_session->vad_data.bg_level /= rtp_session->vad_data.bg_len;
						}
						send = 1;
					} else {
						if (score > rtp_session->vad_data.bg_level && !switch_test_flag(&rtp_session->vad_data, SWITCH_VAD_FLAG_TALKING)) {
							uint32_t diff = score - rtp_session->vad_data.bg_level;

							if (rtp_session->vad_data.hangover_hits) {
								rtp_session->vad_data.hangover_hits--;
							}

							if (diff >= rtp_session->vad_data.diff_level || ++rtp_session->vad_data.hangunder_hits >= rtp_session->vad_data.hangunder) {

								switch_set_flag(&rtp_session->vad_data, SWITCH_VAD_FLAG_TALKING);
								if (!(rtp_session->rtp_bugs & RTP_BUG_NEVER_SEND_MARKER)) {
									send_msg->header.m = 1;
								}
								rtp_session->vad_data.hangover_hits = rtp_session->vad_data.hangunder_hits = rtp_session->vad_data.cng_count = 0;
								if (switch_test_flag(&rtp_session->vad_data, SWITCH_VAD_FLAG_EVENTS_TALK)) {

									if ((rtp_session->vad_data.fire_events & VAD_FIRE_TALK)) {
										switch_event_t *event;
										if (switch_event_create(&event, SWITCH_EVENT_TALK) == SWITCH_STATUS_SUCCESS) {
											switch_channel_event_set_data(switch_core_session_get_channel(rtp_session->vad_data.session), event);
											switch_event_fire(&event);
										}
									}
								}
							}
						} else {
							if (rtp_session->vad_data.hangunder_hits) {
								rtp_session->vad_data.hangunder_hits--;
							}
							if (switch_test_flag(&rtp_session->vad_data, SWITCH_VAD_FLAG_TALKING)) {
								if (++rtp_session->vad_data.hangover_hits >= rtp_session->vad_data.hangover) {
									switch_clear_flag(&rtp_session->vad_data, SWITCH_VAD_FLAG_TALKING);
									rtp_session->vad_data.hangover_hits = rtp_session->vad_data.hangunder_hits = rtp_session->vad_data.cng_count = 0;
									if (switch_test_flag(&rtp_session->vad_data, SWITCH_VAD_FLAG_EVENTS_NOTALK)) {

										if ((rtp_session->vad_data.fire_events & VAD_FIRE_NOT_TALK)) {
											switch_event_t *event;
											if (switch_event_create(&event, SWITCH_EVENT_NOTALK) == SWITCH_STATUS_SUCCESS) {
												switch_channel_event_set_data(switch_core_session_get_channel(rtp_session->vad_data.session), event);
												switch_event_fire(&event);
											}
										}
									}
								}
							}
						}
					}
				}

				if (switch_test_flag(&rtp_session->vad_data, SWITCH_VAD_FLAG_TALKING)) {
					send = 1;
				}
			}
		} else {
			ret = -1;
			goto end;
		}
	}

	this_ts = ntohl(send_msg->header.ts);

	if ((this_ts < rtp_session->last_write_ts) && ((rtp_session->last_write_ts - this_ts) > 16000)) {
		rtp_session->last_write_ts = RTP_TS_RESET;
	}

	if (!switch_rtp_ready(rtp_session) || rtp_session->sending_dtmf || !this_ts || 
		(rtp_session->last_write_ts > RTP_TS_RESET && this_ts < rtp_session->last_write_ts)) {
		send = 0;
	}


	if (send) {
		send_msg->header.seq = htons(++rtp_session->seq);

		if (switch_test_flag(rtp_session, SWITCH_RTP_FLAG_BYTESWAP) && send_msg->header.pt == rtp_session->payload) {
			switch_swap_linear((int16_t *)send_msg->body, (int) datalen);
		}

#ifdef ENABLE_SRTP
		if (switch_test_flag(rtp_session, SWITCH_RTP_FLAG_SECURE_SEND)) {
			int sbytes = (int) bytes;
			err_status_t stat;


			if (switch_test_flag(rtp_session, SWITCH_RTP_FLAG_SECURE_SEND_RESET)) {
				switch_core_session_t *session = switch_core_memory_pool_get_data(rtp_session->pool, "__session");
				switch_clear_flag_locked(rtp_session, SWITCH_RTP_FLAG_SECURE_SEND_RESET);
				srtp_dealloc(rtp_session->send_ctx);
				rtp_session->send_ctx = NULL;
				if ((stat = srtp_create(&rtp_session->send_ctx, &rtp_session->send_policy))) {
					switch_log_printf(SWITCH_CHANNEL_SESSION_LOG(session), SWITCH_LOG_ERROR, "Error! RE-Activating Secure RTP SEND\n");
					ret = -1;
					goto end;
				} else {
					switch_log_printf(SWITCH_CHANNEL_SESSION_LOG(session), SWITCH_LOG_INFO, "RE-Activating Secure RTP SEND\n");
				}
			}


			stat = srtp_protect(rtp_session->send_ctx, &send_msg->header, &sbytes);
			if (stat) {
				switch_core_session_t *session = switch_core_memory_pool_get_data(rtp_session->pool, "__session");
				switch_log_printf(SWITCH_CHANNEL_SESSION_LOG(session), SWITCH_LOG_ERROR, "Error: SRTP protection failed with code %d\n", stat);
			}

			bytes = sbytes;
		}
#endif
#ifdef ENABLE_ZRTP
		/* ZRTP Send */
		if (zrtp_on && !switch_test_flag(rtp_session, SWITCH_RTP_FLAG_PROXY_MEDIA)) {
			unsigned int sbytes = (int) bytes;
			zrtp_status_t stat = zrtp_status_fail;
			switch_core_session_t *session = switch_core_memory_pool_get_data(rtp_session->pool, "__session");

			stat = zrtp_process_rtp(rtp_session->zrtp_stream, (void *) send_msg, &sbytes);

			switch (stat) {
			case zrtp_status_ok:
				break;
			case zrtp_status_drop:
				/* switch_log_printf(SWITCH_CHANNEL_SESSION_LOG(session), SWITCH_LOG_DEBUG, "Error: zRTP protection drop with code %d\n", stat); */
				ret = (int) bytes;
				goto end;
				break;
			case zrtp_status_fail:
				switch_log_printf(SWITCH_CHANNEL_SESSION_LOG(session), SWITCH_LOG_ERROR, "Error: zRTP protection fail with code %d\n", stat);
				break;
			default:
				break;
			}

			bytes = sbytes;
		}
#endif

		now = switch_time_now();
#ifdef RTP_DEBUG_WRITE_DELTA
		{
			int delta = (int) (now - rtp_session->send_time) / 1000;
			switch_log_printf(SWITCH_CHANNEL_SESSION_LOG(session), SWITCH_LOG_ERROR, "WRITE %d delta %d\n", (int) bytes, delta);
		}
#endif
		rtp_session->send_time = now;

		if (switch_test_flag(rtp_session, SWITCH_RTP_FLAG_DEBUG_RTP_WRITE)) {
			switch_core_session_t *session = switch_core_memory_pool_get_data(rtp_session->pool, "__session");

			if (!session) {
				switch_clear_flag(rtp_session, SWITCH_RTP_FLAG_DEBUG_RTP_WRITE);
				switch_log_printf(SWITCH_CHANNEL_SESSION_LOG(session), SWITCH_LOG_CRIT, "RTP HAS NO SESSION!\n");
			} else {
				const char *tx_host;
				const char *old_host;
				const char *my_host;

				char bufa[30], bufb[30], bufc[30];


				tx_host = switch_get_addr(bufa, sizeof(bufa), rtp_session->from_addr);
				old_host = switch_get_addr(bufb, sizeof(bufb), rtp_session->remote_addr);
				my_host = switch_get_addr(bufc, sizeof(bufc), rtp_session->local_addr);

				switch_log_printf(SWITCH_CHANNEL_SESSION_LOG_CLEAN(session), SWITCH_LOG_CONSOLE,
								  "W %s b=%ld %s:%u %s:%u %s:%u pt=%d ts=%u m=%d\n",
								  switch_channel_get_name(switch_core_session_get_channel(session)),
								  (long) bytes,
								  my_host, switch_sockaddr_get_port(rtp_session->local_addr),
								  old_host, rtp_session->remote_port,
								  tx_host, switch_sockaddr_get_port(rtp_session->from_addr),
								  send_msg->header.pt, ntohl(send_msg->header.ts), send_msg->header.m);

			}
		}


		if (switch_socket_sendto(rtp_session->sock_output, rtp_session->remote_addr, 0, (void *) send_msg, &bytes) != SWITCH_STATUS_SUCCESS) {
			rtp_session->seq--;
			ret = -1;
			goto end;
		}
		rtp_session->last_write_ts = this_ts;

		if (rtp_session->queue_delay) {
			rtp_session->delay_samples = rtp_session->queue_delay;
			rtp_session->queue_delay = 0;
		}



		rtp_session->stats.outbound.raw_bytes += bytes;
		rtp_session->stats.outbound.packet_count++;

		if (rtp_session->cng_pt && send_msg->header.pt == rtp_session->cng_pt) {
			rtp_session->stats.outbound.cng_packet_count++;
		} else {
			rtp_session->stats.outbound.media_packet_count++;
			rtp_session->stats.outbound.media_bytes += bytes;
		}

		if (switch_test_flag(rtp_session, SWITCH_RTP_FLAG_USE_TIMER)) {
			rtp_session->last_write_samplecount = rtp_session->timer.samplecount;
		} else {
			rtp_session->last_write_timestamp = switch_micro_time_now();
		}
		
	}

#if 0
	if (rtp_session->ice.ice_user) {
		if (ice_out(rtp_session, &rtp_session->ice) != SWITCH_STATUS_SUCCESS) {
			ret = -1;
			goto end;
		}
	}
#endif

	ret = (int) bytes;

 end:

	WRITE_DEC(rtp_session);

	return ret;
}

SWITCH_DECLARE(switch_status_t) switch_rtp_disable_vad(switch_rtp_t *rtp_session)
{

	if (!switch_rtp_ready(rtp_session)) {
		return SWITCH_STATUS_FALSE;
	}

	if (!switch_test_flag(rtp_session, SWITCH_RTP_FLAG_VAD)) {
		return SWITCH_STATUS_GENERR;
	}
	switch_core_codec_destroy(&rtp_session->vad_data.vad_codec);
	switch_clear_flag_locked(rtp_session, SWITCH_RTP_FLAG_VAD);
	return SWITCH_STATUS_SUCCESS;
}

SWITCH_DECLARE(switch_status_t) switch_rtp_enable_vad(switch_rtp_t *rtp_session, switch_core_session_t *session, switch_codec_t *codec,
													  switch_vad_flag_t flags)
{
	if (!switch_rtp_ready(rtp_session)) {
		return SWITCH_STATUS_FALSE;
	}

	if (switch_test_flag(rtp_session, SWITCH_RTP_FLAG_VAD)) {
		return SWITCH_STATUS_GENERR;
	}

	memset(&rtp_session->vad_data, 0, sizeof(rtp_session->vad_data));

	if (switch_true(switch_channel_get_variable(switch_core_session_get_channel(session), "fire_talk_events"))) {
		rtp_session->vad_data.fire_events |= VAD_FIRE_TALK;
	}

	if (switch_true(switch_channel_get_variable(switch_core_session_get_channel(session), "fire_not_talk_events"))) {
		rtp_session->vad_data.fire_events |= VAD_FIRE_NOT_TALK;
	}
	

	if (switch_core_codec_init(&rtp_session->vad_data.vad_codec,
							   codec->implementation->iananame,
							   NULL,
							   codec->implementation->samples_per_second,
							   codec->implementation->microseconds_per_packet / 1000,
							   codec->implementation->number_of_channels,
							   SWITCH_CODEC_FLAG_ENCODE | SWITCH_CODEC_FLAG_DECODE, NULL, rtp_session->pool) != SWITCH_STATUS_SUCCESS) {
		switch_log_printf(SWITCH_CHANNEL_SESSION_LOG(session), SWITCH_LOG_ERROR, "Can't load codec?\n");
		return SWITCH_STATUS_FALSE;
	}
	switch_log_printf(SWITCH_CHANNEL_SESSION_LOG(session), SWITCH_LOG_DEBUG, "Activate VAD codec %s %dms\n", codec->implementation->iananame,
					  codec->implementation->microseconds_per_packet / 1000);
	rtp_session->vad_data.diff_level = 400;
	rtp_session->vad_data.hangunder = 15;
	rtp_session->vad_data.hangover = 40;
	rtp_session->vad_data.bg_len = 5;
	rtp_session->vad_data.bg_count = 5;
	rtp_session->vad_data.bg_level = 300;
	rtp_session->vad_data.read_codec = codec;
	rtp_session->vad_data.session = session;
	rtp_session->vad_data.flags = flags;
	rtp_session->vad_data.cng_freq = 50;
	rtp_session->vad_data.ts = 1;
	rtp_session->vad_data.start = 0;
	rtp_session->vad_data.next_scan = switch_epoch_time_now(NULL);
	rtp_session->vad_data.scan_freq = 0;
	switch_set_flag_locked(rtp_session, SWITCH_RTP_FLAG_VAD);
	switch_set_flag(&rtp_session->vad_data, SWITCH_VAD_FLAG_CNG);
	return SWITCH_STATUS_SUCCESS;
}

SWITCH_DECLARE(int) switch_rtp_write_frame(switch_rtp_t *rtp_session, switch_frame_t *frame)
{
	uint8_t fwd = 0;
	void *data = NULL;
	uint32_t len, ts = 0;
	switch_payload_t payload = 0;
	rtp_msg_t *send_msg = NULL;

	if (!switch_rtp_ready(rtp_session) || !rtp_session->remote_addr) {
		return -1;
	}
	
	if (switch_test_flag(frame, SFF_PROXY_PACKET) || switch_test_flag(frame, SFF_UDPTL_PACKET) ||
		switch_test_flag(rtp_session, SWITCH_RTP_FLAG_PROXY_MEDIA) || switch_test_flag(rtp_session, SWITCH_RTP_FLAG_UDPTL)) {
		
	//if (switch_test_flag(rtp_session, SWITCH_RTP_FLAG_PROXY_MEDIA) || switch_test_flag(rtp_session, SWITCH_RTP_FLAG_UDPTL)) {
		switch_size_t bytes;
		//char bufa[30];

		/* Fast PASS! */
		if (!switch_test_flag(frame, SFF_PROXY_PACKET) && !switch_test_flag(frame, SFF_UDPTL_PACKET)) {
			return 0;
		}
		bytes = frame->packetlen;
		//tx_host = switch_get_addr(bufa, sizeof(bufa), rtp_session->remote_addr);

		send_msg = frame->packet;

		if (!switch_test_flag(rtp_session, SWITCH_RTP_FLAG_UDPTL) && !switch_test_flag(frame, SFF_UDPTL_PACKET)) {

			if (switch_test_flag(rtp_session, SWITCH_RTP_FLAG_VIDEO) && rtp_session->payload > 0) {
				send_msg->header.pt = rtp_session->payload;
			}
		
			send_msg->header.ssrc = htonl(rtp_session->ssrc);
		}


		if (switch_socket_sendto(rtp_session->sock_output, rtp_session->remote_addr, 0, frame->packet, &bytes) != SWITCH_STATUS_SUCCESS) {
			return -1;
		}


		rtp_session->stats.outbound.raw_bytes += bytes;
		rtp_session->stats.outbound.media_bytes += bytes;
		rtp_session->stats.outbound.media_packet_count++;
		rtp_session->stats.outbound.packet_count++;
		return (int) bytes;
	}
#ifdef ENABLE_ZRTP
	if (zrtp_on && switch_test_flag(rtp_session, SWITCH_ZRTP_FLAG_SECURE_MITM_SEND)) {
		zrtp_session_info_t zrtp_session_info;

		if (zrtp_status_ok == zrtp_session_get(rtp_session->zrtp_session, &zrtp_session_info)) {
			if (zrtp_session_info.sas_is_ready) {
				switch_core_session_t *session = switch_core_memory_pool_get_data(rtp_session->pool, "__session");
				switch_channel_t *channel = switch_core_session_get_channel(session);

				const char *uuid = switch_channel_get_partner_uuid(channel);
				if (uuid) {
					switch_core_session_t *other_session;

					if ((other_session = switch_core_session_locate(uuid))) {
						switch_channel_t *other_channel = switch_core_session_get_channel(other_session);
						switch_rtp_t *other_rtp_session = switch_channel_get_private(other_channel, "__zrtp_audio_rtp_session");


						if (other_rtp_session) {
							if (zrtp_status_ok == zrtp_session_get(other_rtp_session->zrtp_session, &zrtp_session_info)) {
								if (rtp_session->zrtp_mitm_tries > ZRTP_MITM_TRIES) {
									switch_clear_flag(rtp_session, SWITCH_ZRTP_FLAG_SECURE_MITM_RECV);
									switch_clear_flag(rtp_session, SWITCH_ZRTP_FLAG_SECURE_MITM_SEND);
									switch_clear_flag(other_rtp_session, SWITCH_ZRTP_FLAG_SECURE_MITM_RECV);
									switch_clear_flag(other_rtp_session, SWITCH_ZRTP_FLAG_SECURE_MITM_SEND);
								} else if (zrtp_status_ok == zrtp_resolve_mitm_call(other_rtp_session->zrtp_stream, rtp_session->zrtp_stream)) {
									switch_clear_flag(rtp_session, SWITCH_ZRTP_FLAG_SECURE_MITM_RECV);
									switch_clear_flag(rtp_session, SWITCH_ZRTP_FLAG_SECURE_MITM_SEND);
									switch_clear_flag(other_rtp_session, SWITCH_ZRTP_FLAG_SECURE_MITM_RECV);
									switch_clear_flag(other_rtp_session, SWITCH_ZRTP_FLAG_SECURE_MITM_SEND);
									rtp_session->zrtp_mitm_tries++;
								}
								rtp_session->zrtp_mitm_tries++;
							}
						}

						switch_core_session_rwunlock(other_session);
					}
				}
			}
		}
	}
#endif

	fwd = (switch_test_flag(rtp_session, SWITCH_RTP_FLAG_RAW_WRITE) && switch_test_flag(frame, SFF_RAW_RTP)) ? 1 : 0;

	if (!fwd && !rtp_session->sending_dtmf && !rtp_session->queue_delay && 
		switch_test_flag(rtp_session, SWITCH_RTP_FLAG_RAW_WRITE) && (rtp_session->rtp_bugs & RTP_BUG_GEN_ONE_GEN_ALL)) {
		switch_core_session_t *session = switch_core_memory_pool_get_data(rtp_session->pool, "__session");
		switch_log_printf(SWITCH_CHANNEL_SESSION_LOG(session), SWITCH_LOG_WARNING, "Generating RTP locally but timestamp passthru is configured, disabling....\n");
		switch_clear_flag(rtp_session, SWITCH_RTP_FLAG_RAW_WRITE);
		rtp_session->last_write_ts = RTP_TS_RESET;
	}

	switch_assert(frame != NULL);

	if (switch_test_flag(frame, SFF_CNG)) {
		if (rtp_session->cng_pt) {
			payload = rtp_session->cng_pt;
		} else {
			return (int) frame->packetlen;
		}
	} else {
		payload = rtp_session->payload;
	}

	if (switch_test_flag(frame, SFF_RTP_HEADER)) {
		switch_size_t wrote = switch_rtp_write_manual(rtp_session, frame->data, frame->datalen,
													  frame->m, frame->payload, (uint32_t) (frame->timestamp), &frame->flags);

		rtp_session->stats.outbound.raw_bytes += wrote;
		rtp_session->stats.outbound.media_bytes += wrote;
		rtp_session->stats.outbound.media_packet_count++;
		rtp_session->stats.outbound.packet_count++;
	}

	if (fwd) {
		send_msg = frame->packet;
		len = frame->packetlen;
		ts = 0;
		// Trying this based on http://jira.freeswitch.org/browse/MODSOFIA-90
		//if (frame->codec && frame->codec->agreed_pt == frame->payload) {
		send_msg->header.pt = payload;
		//}
	} else {
		data = frame->data;
		len = frame->datalen;
		ts = switch_test_flag(rtp_session, SWITCH_RTP_FLAG_RAW_WRITE) ? (uint32_t) frame->timestamp : 0;
	}

	/*
	  if (switch_test_flag(rtp_session, SWITCH_RTP_FLAG_VIDEO)) {
	  send_msg->header.pt = rtp_session->payload;
	  }
	*/

	return rtp_common_write(rtp_session, send_msg, data, len, payload, ts, &frame->flags);
}

SWITCH_DECLARE(switch_rtp_stats_t *) switch_rtp_get_stats(switch_rtp_t *rtp_session, switch_memory_pool_t *pool)
{
	switch_rtp_stats_t *s;

	if (pool) {
		s = switch_core_alloc(pool, sizeof(*s));
		*s = rtp_session->stats;
	} else {
		s = &rtp_session->stats;
	}

	if (rtp_session->jb) {
		s->inbound.largest_jb_size = stfu_n_get_most_qlen(rtp_session->jb);
	}

	return s;
}

SWITCH_DECLARE(int) switch_rtp_write_manual(switch_rtp_t *rtp_session,
											void *data, uint32_t datalen, uint8_t m, switch_payload_t payload, uint32_t ts, switch_frame_flag_t *flags)
{
	switch_size_t bytes;
	int ret = -1;

	if (!switch_rtp_ready(rtp_session) || !rtp_session->remote_addr || datalen > SWITCH_RTP_MAX_BUF_LEN) {
		return -1;
	}

	WRITE_INC(rtp_session);

	rtp_session->write_msg = rtp_session->send_msg;
	rtp_session->write_msg.header.seq = htons(++rtp_session->seq);
	rtp_session->write_msg.header.ts = htonl(ts);
	rtp_session->write_msg.header.pt = payload;
	rtp_session->write_msg.header.m = m;
	memcpy(rtp_session->write_msg.body, data, datalen);

	bytes = rtp_header_len + datalen;

#ifdef ENABLE_SRTP
	if (switch_test_flag(rtp_session, SWITCH_RTP_FLAG_SECURE_SEND)) {
		switch_core_session_t *session = switch_core_memory_pool_get_data(rtp_session->pool, "__session");
		int sbytes = (int) bytes;
		err_status_t stat;

		if (switch_test_flag(rtp_session, SWITCH_RTP_FLAG_SECURE_SEND_RESET)) {
			switch_clear_flag_locked(rtp_session, SWITCH_RTP_FLAG_SECURE_SEND_RESET);
			srtp_dealloc(rtp_session->send_ctx);
			rtp_session->send_ctx = NULL;
			if ((stat = srtp_create(&rtp_session->send_ctx, &rtp_session->send_policy))) {
				switch_log_printf(SWITCH_CHANNEL_SESSION_LOG(session), SWITCH_LOG_ERROR, "Error! RE-Activating Secure RTP SEND\n");
				ret = -1;
				goto end;
			} else {
				switch_log_printf(SWITCH_CHANNEL_SESSION_LOG(session), SWITCH_LOG_INFO, "RE-Activating Secure RTP SEND\n");
			}
		}

		stat = srtp_protect(rtp_session->send_ctx, &rtp_session->write_msg.header, &sbytes);
		if (stat) {
			switch_log_printf(SWITCH_CHANNEL_SESSION_LOG(session), SWITCH_LOG_ERROR, "Error: SRTP protection failed with code %d\n", stat);
		}
		bytes = sbytes;
	}
#endif
#ifdef ENABLE_ZRTP
	/* ZRTP Send */
	if (zrtp_on && !switch_test_flag(rtp_session, SWITCH_RTP_FLAG_PROXY_MEDIA)) {
		unsigned int sbytes = (int) bytes;
		zrtp_status_t stat = zrtp_status_fail;

		stat = zrtp_process_rtp(rtp_session->zrtp_stream, (void *) &rtp_session->write_msg, &sbytes);

		switch (stat) {
		case zrtp_status_ok:
			break;
		case zrtp_status_drop:
			switch_log_printf(SWITCH_CHANNEL_LOG, SWITCH_LOG_ERROR, "Error: zRTP protection drop with code %d\n", stat);
			ret = (int) bytes;
			goto end;
			break;
		case zrtp_status_fail:
			switch_log_printf(SWITCH_CHANNEL_LOG, SWITCH_LOG_ERROR, "Error: zRTP protection fail with code %d\n", stat);
			break;
		default:
			break;
		}

		bytes = sbytes;
	}
#endif

	if (switch_socket_sendto(rtp_session->sock_output, rtp_session->remote_addr, 0, (void *) &rtp_session->write_msg, &bytes) != SWITCH_STATUS_SUCCESS) {
		rtp_session->seq--;
		ret = -1;
		goto end;
	}

	if (((*flags) & SFF_RTP_HEADER)) {
		rtp_session->last_write_ts = ts;
	}

	ret = (int) bytes;

 end:

	WRITE_DEC(rtp_session);

	return ret;
}

SWITCH_DECLARE(uint32_t) switch_rtp_get_ssrc(switch_rtp_t *rtp_session)
{
	return rtp_session->ssrc;
}

SWITCH_DECLARE(void) switch_rtp_set_private(switch_rtp_t *rtp_session, void *private_data)
{
	rtp_session->private_data = private_data;
}

SWITCH_DECLARE(void *) switch_rtp_get_private(switch_rtp_t *rtp_session)
{
	return rtp_session->private_data;
}

/* For Emacs:
 * Local Variables:
 * mode:c
 * indent-tabs-mode:t
 * tab-width:4
 * c-basic-offset:4
 * End:
 * For VIM:
 * vim:set softtabstop=4 shiftwidth=4 tabstop=4:
 */
<|MERGE_RESOLUTION|>--- conflicted
+++ resolved
@@ -2779,21 +2779,6 @@
 
 	if (switch_rtp_ready(rtp_session)) {
 		rtp_session->last_write_ts = RTP_TS_RESET;
-<<<<<<< HEAD
-	
-		if (!switch_test_flag(rtp_session, SWITCH_RTP_FLAG_PROXY_MEDIA) && 
-			!switch_test_flag(rtp_session, SWITCH_RTP_FLAG_VIDEO)) {
-			switch_set_flag(rtp_session, SWITCH_RTP_FLAG_FLUSH);
-
-			switch (flush) {
-			case SWITCH_RTP_FLUSH_STICK:
-				switch_set_flag_locked(rtp_session, SWITCH_RTP_FLAG_STICKY_FLUSH);
-				break;
-			case SWITCH_RTP_FLUSH_UNSTICK:
-				switch_clear_flag_locked(rtp_session, SWITCH_RTP_FLAG_STICKY_FLUSH);
-				break;
-			default:
-=======
 		switch_set_flag(rtp_session, SWITCH_RTP_FLAG_FLUSH);
 
 		switch (flush) {
@@ -2804,7 +2789,6 @@
 			switch_clear_flag_locked(rtp_session, SWITCH_RTP_FLAG_STICKY_FLUSH);
 			break;
 		default:
->>>>>>> 36f89c8b
 				break;
 		}
 	}
